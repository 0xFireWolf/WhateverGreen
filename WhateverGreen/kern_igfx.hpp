--- conflicted
+++ resolved
@@ -17,636 +17,632 @@
 
 class IGFX {
 public:
-	void init();
-	void deinit();
-
-	/**
-	 *  Property patching routine
-	 *
-	 *  @param patcher  KernelPatcher instance
-	 *  @param info     device info
-	 */
-	void processKernel(KernelPatcher &patcher, DeviceInfo *info);
-
-	/**
-	 *  Patch kext if needed and prepare other patches
-	 *
-	 *  @param patcher KernelPatcher instance
-	 *  @param index   kinfo handle
-	 *  @param address kinfo load address
-	 *  @param size    kinfo memory size
-	 *
-	 *  @return true if patched anything
-	 */
-	bool processKext(KernelPatcher &patcher, size_t index, mach_vm_address_t address, size_t size);
+    void init();
+    void deinit();
+
+    /**
+     *  Property patching routine
+     *
+     *  @param patcher  KernelPatcher instance
+     *  @param info     device info
+     */
+    void processKernel(KernelPatcher &patcher, DeviceInfo *info);
+
+    /**
+     *  Patch kext if needed and prepare other patches
+     *
+     *  @param patcher KernelPatcher instance
+     *  @param index   kinfo handle
+     *  @param address kinfo load address
+     *  @param size    kinfo memory size
+     *
+     *  @return true if patched anything
+     */
+    bool processKext(KernelPatcher &patcher, size_t index, mach_vm_address_t address, size_t size);
 
 private:
 
-	/**
-	 *  Framebuffer patch flags
-	 */
-	union FramebufferPatchFlags {
-		struct FramebufferPatchFlagBits {
-			uint8_t FPFFramebufferId            :1;
-			uint8_t FPFModelNameAddr            :1;
-			uint8_t FPFMobile                   :1;
-			uint8_t FPFPipeCount                :1;
-			uint8_t FPFPortCount                :1;
-			uint8_t FPFFBMemoryCount            :1;
-			uint8_t FPFStolenMemorySize         :1;
-			uint8_t FPFFramebufferMemorySize    :1;
-			uint8_t FPFUnifiedMemorySize        :1;
-			uint8_t FPFFramebufferCursorSize    :1; // Haswell only
-			uint8_t FPFFlags                    :1;
-			uint8_t FPFBTTableOffsetIndexSlice  :1;
-			uint8_t FPFBTTableOffsetIndexNormal :1;
-			uint8_t FPFBTTableOffsetIndexHDMI   :1;
-			uint8_t FPFCamelliaVersion          :1;
-			uint8_t FPFNumTransactionsThreshold :1;
-			uint8_t FPFVideoTurboFreq           :1;
-			uint8_t FPFBTTArraySliceAddr        :1;
-			uint8_t FPFBTTArrayNormalAddr       :1;
-			uint8_t FPFBTTArrayHDMIAddr         :1;
-			uint8_t FPFSliceCount               :1;
-			uint8_t FPFEuCount                  :1;
-		} bits;
-		uint32_t value;
-	};
-
-	/**
-	 *  Connector patch flags
-	 */
-	union ConnectorPatchFlags {
-		struct ConnectorPatchFlagBits {
-			uint8_t CPFIndex        :1;
-			uint8_t CPFBusId        :1;
-			uint8_t CPFPipe         :1;
-			uint8_t CPFType         :1;
-			uint8_t CPFFlags        :1;
-		} bits;
-		uint32_t value;
-	};
-
-	/**
-	 *  Framebuffer find / replace patch struct
-	 */
-	struct FramebufferPatch {
-		uint32_t framebufferId;
-		OSData *find;
-		OSData *replace;
-		size_t count;
-	};
-
-	/**
-	 *  Framebuffer patching flags
-	 */
-	FramebufferPatchFlags framebufferPatchFlags {};
-
-	/**
-	 *  Connector patching flags
-	 */
-	ConnectorPatchFlags connectorPatchFlags[MaxFramebufferConnectorCount] {};
-
-	/**
-	 *  Framebuffer hard-code patch
-	 */
-	FramebufferCFL framebufferPatch {};
-
-	/**
-	 *  Patch value for fCursorMemorySize in Haswell framebuffer
-	 *  This member is not present in FramebufferCFL, hence its addition here.
-	 */
-	uint32_t fPatchCursorMemorySize;
-
-	/**
-	 *  Maximum find / replace patches
-	 */
-	static constexpr size_t MaxFramebufferPatchCount = 10;
-	
-	/**
-	 *  Backlight registers
-	 */
-	static constexpr uint32_t BXT_BLC_PWM_CTL1 = 0xC8250;
-	static constexpr uint32_t BXT_BLC_PWM_FREQ1 = 0xC8254;
-	static constexpr uint32_t BXT_BLC_PWM_DUTY1 = 0xC8258;
-
-	/**
-	 *  Number of SNB frames in a framebuffer kext
-	 */
-	static constexpr size_t SandyPlatformNum = 9;
-
-	/**
-	 *  SNB frame ids in a framebuffer kext
-	 */
-	uint32_t sandyPlatformId[SandyPlatformNum] {
-		0x00010000,
-		0x00020000,
-		0x00030010,
-		0x00030030,
-		0x00040000,
-		0xFFFFFFFF,
-		0xFFFFFFFF,
-		0x00030020,
-		0x00050000
-	};
-
-	/**
-	 *  Framebuffer find / replace patches
-	 */
-	FramebufferPatch framebufferPatches[MaxFramebufferPatchCount] {};
-
-	/**
-	 *  Framebuffer list, imported from the framebuffer kext
-	 */
-	void *gPlatformInformationList {nullptr};
-
-	/**
-	 *  Framebuffer list is in Sandy Bridge format
-	 */
-	bool gPlatformListIsSNB {false};
-
-	/**
-	 *  Private self instance for callbacks
-	 */
-	static IGFX *callbackIGFX;
-
-	/**
-	 *  Current graphics kext used for modification
-	 */
-	KernelPatcher::KextInfo *currentGraphics {nullptr};
-
-	/**
-	 *  Current framebuffer kext used for modification
-	 */
-	KernelPatcher::KextInfo *currentFramebuffer {nullptr};
-
-	/**
-	 *  Current framebuffer optional kext used for modification
-	 */
-	KernelPatcher::KextInfo *currentFramebufferOpt {nullptr};
-
-	/**
-	 *  Original PAVP session callback function used for PAVP command handling
-	 */
-	mach_vm_address_t orgPavpSessionCallback {};
-
-	/**
-	 *  Original AppleIntelFramebufferController::ComputeLaneCount function used for DP lane count calculation
-	 */
-	mach_vm_address_t orgComputeLaneCount {};
-
-	/**
-	 *  Original IOService::copyExistingServices function from the kernel
-	 */
-	mach_vm_address_t orgCopyExistingServices {};
-
-	/**
-	 *  Original IntelAccelerator::start function
-	 */
-	mach_vm_address_t orgAcceleratorStart {};
-
-	/**
-	 *  Original AppleIntelFramebufferController::getOSInformation function
-	 */
-	mach_vm_address_t orgGetOSInformation {};
-
-	/**
-	 *  Original IGHardwareGuC::loadGuCBinary function
-	 */
-	mach_vm_address_t orgLoadGuCBinary {};
-
-	/**
-	 *  Original IGScheduler4::loadFirmware function
-	 */
-	mach_vm_address_t orgLoadFirmware {};
-
-	/**
-	 *  Original IGHardwareGuC::initSchedControl function
-	 */
-	mach_vm_address_t orgInitSchedControl {};
-
-	/**
-	 *  Original IGSharedMappedBuffer::withOptions function
-	 */
-	mach_vm_address_t orgIgBufferWithOptions {};
-
-	/**
-	 *  Original IGMappedBuffer::getGPUVirtualAddress function
-	 */
-	mach_vm_address_t orgIgBufferGetGpuVirtualAddress {};
-
-	/**
-	 *  Original AppleIntelFramebufferController::ReadRegister32 function
-	 */
-	uint32_t (*orgCflReadRegister32)(void *, uint32_t) {nullptr};
-	uint32_t (*orgKblReadRegister32)(void *, uint32_t) {nullptr};
-
-	/**
-	 *  Original AppleIntelFramebufferController::WriteRegister32 function
-	 */
-	void (*orgCflWriteRegister32)(void *, uint32_t, uint32_t) {nullptr};
-	void (*orgKblWriteRegister32)(void *, uint32_t, uint32_t) {nullptr};
-	
-	/**
-	 *  Original AppleIntelFramebufferController::ReadAUX function
-	 */
-	int (*orgReadAUX)(void *, void *, uint32_t, uint16_t, void *, void *) {nullptr};
-
-	/**
-	 *  Detected CPU generation of the host system
-	 */
-	CPUInfo::CpuGeneration cpuGeneration {};
-
-	/**
-	 *  Set to true if a black screen ComputeLaneCount patch is required
-	 */
-	bool blackScreenPatch {false};
-
-	/**
-	 *  Coffee Lake backlight patch configuration options
-	 */
-	enum class CoffeeBacklightPatch {
-		Auto = -1,
-		On = 1,
-		Off = 0
-	};
-
-	/**
-	 *  Set to On if Coffee Lake backlight patch type required
-	 *  - boot-arg igfxcflbklt=0/1 forcibly turns patch on or off (override)
-	 *	- IGPU property enable-cfl-backlight-fix turns patch on
-	 *  - laptop with CFL CPU and CFL IGPU drivers turns patch on
-	 */
-	CoffeeBacklightPatch cflBacklightPatch {CoffeeBacklightPatch::Off};
-
-	/**
-	 *  Patch the maximum link rate in the DPCD buffer read from the built-in display
-	 */
-	bool maxLinkRatePatch {false};
-	
-	/**
-	 *  Set to true if PAVP code should be disabled
-	 */
-	bool pavpDisablePatch {false};
-
-	/**
-	 *  Set to true if read descriptor patch should be enabled
-	 */
-	bool readDescriptorPatch {false};
-
-	/**
-	 *  Set to true to disable Metal support
-	 */
-	bool forceOpenGL {false};
-
-	/**
-	 *  Set to true if Sandy Bridge Gen6Accelerator should be renamed
-	 */
-	bool moderniseAccelerator {false};
-
-	/**
-	 *  Set to true to avoid incompatible GPU firmware loading
-	 */
-	bool avoidFirmwareLoading {false};
-
-	/**
-	 *  Requires framebuffer modifications
-	 */
-	bool applyFramebufferPatch {false};
-
-	/**
-	 *  Perform framebuffer dump to /AppleIntelFramebufferNUM
-	 */
-	bool dumpFramebufferToDisk {false};
-
-	/**
-	 *  Perform platform table dump to ioreg
-	 */
-	bool dumpPlatformTable {false};
-
-	/**
-	 *  Perform automatic DP -> HDMI replacement
-	 */
-	bool hdmiAutopatch {false};
-
-	/**
-	 *  Load GuC firmware
-	 */
-	bool loadGuCFirmware {false};
-
-	/**
-	 *  Currently loading GuC firmware
-	 */
-	bool performingFirmwareLoad {false};
-
-	/**
-	 *  Framebuffer address space start
-	 */
-	uint8_t *framebufferStart {nullptr};
-
-	/**
-	 *  Framebuffer address space size
-	 */
-	size_t framebufferSize {0};
-
-	/**
-	 *  Pointer to the original GuC firmware
-	 */
-	uint8_t *gKmGen9GuCBinary {nullptr};
-
-	/**
-	 *  Pointer to the original GuC firmware signature
-	 */
-	uint8_t *signaturePointer {nullptr};
-
-	/**
-	 *  Pointer to GuC firmware upload size assignment
-	 */
-	uint32_t *firmwareSizePointer {nullptr};
-
-	/**
-	 *  Dummy firmware buffer to store unused old firmware in
-	 */
-	uint8_t *dummyFirmwareBuffer {nullptr};
-
-	/**
-	 *  Actual firmware buffer we store our new firmware in
-	 */
-	uint8_t *realFirmwareBuffer {nullptr};
-
-	/**
-	 *  Actual intercepted binary sizes
-	 */
-	uint32_t realBinarySize {};
-	
-	/**
-	 *  Store backlight level
-	 */
-	uint32_t backlightLevel {};
-
-	/**
-	 *  Fallback user-requested backlight frequency in case 0 was initially written to the register.
-	 */
-	static constexpr uint32_t FallbackTargetBacklightFrequency {120000};
-
-	/**
-	 *  User-requested backlight frequency obtained from BXT_BLC_PWM_FREQ1 at system start.
-	 *  Can be specified via max-backlight-freq property.
-	 */
-	uint32_t targetBacklightFrequency {};
-
-	/**
-	 *  User-requested pwm control value obtained from BXT_BLC_PWM_CTL1.
-	 */
-	uint32_t targetPwmControl {};
-
-	/**
-	 *  Driver-requested backlight frequency obtained from BXT_BLC_PWM_FREQ1 write attempt at system start.
-	 */
-	uint32_t driverBacklightFrequency {};
-	
-	/**
-	 *  Represents the first 16 fields of the receiver capabilities defined in DPCD
-	 *
-	 *  Main Reference:
-	 *  - DisplayPort Specification Version 1.2
-	 *
-	 *  Side Reference:
-	 *  - struct intel_dp @ line 1073 in intel_drv.h (Linux 4.19 Kernel)
-	 *  - DP_RECEIVER_CAP_SIZE @ line 964 in drm_dp_helper.h
-	 */
-	struct DPCDCap16 // 16 bytes
-	{
-		// DPCD Revision (DP Config Version)
-		// Value: 0x10, 0x11, 0x12, 0x13, 0x14
-		uint8_t revision;
-		
-		// Maximum Link Rate
-		// Value: 0x1E (HBR3) 8.1 Gbps
-		//        0x14 (HBR2) 5.4 Gbps
-		//        0x0C (3_24) 3.24 Gbps
-		//        0x0A (HBR)  2.7 Gbps
-		//        0x06 (RBR)  1.62 Gbps
-		// Reference: 0x0C is used by Apple internally.
-		uint8_t maxLinkRate;
-		
-		// Maximum Number of Lanes
-		// Value: 0x1 (HBR2)
-		//        0x2 (HBR)
-		//        0x4 (RBR)
-		// Side Notes:
-		// (1) Bit 7 is used to indicate whether the link is capable of enhanced framing.
-		// (2) Bit 6 is used to indicate whether TPS3 is supported.
-		uint8_t maxLaneCount;
-		
-		// Maximum Downspread
-		uint8_t maxDownspread;
-		
-		// Other fields omitted in this struct
-		// Detailed information can be found in the specification
-		uint8_t others[12];
-	};
-	
-	/**
-	 *  User-specified maximum link rate value in the DPCD buffer
-	 *
-	 *  Default value is 0x14 (5.4 Gbps, HBR2) for 4K laptop display
-	 */
-<<<<<<< HEAD
-	uint8_t maxLinkRate {0x14};
-=======
+    /**
+     *  Framebuffer patch flags
+     */
+    union FramebufferPatchFlags {
+        struct FramebufferPatchFlagBits {
+            uint8_t FPFFramebufferId            :1;
+            uint8_t FPFModelNameAddr            :1;
+            uint8_t FPFMobile                   :1;
+            uint8_t FPFPipeCount                :1;
+            uint8_t FPFPortCount                :1;
+            uint8_t FPFFBMemoryCount            :1;
+            uint8_t FPFStolenMemorySize         :1;
+            uint8_t FPFFramebufferMemorySize    :1;
+            uint8_t FPFUnifiedMemorySize        :1;
+            uint8_t FPFFramebufferCursorSize    :1; // Haswell only
+            uint8_t FPFFlags                    :1;
+            uint8_t FPFBTTableOffsetIndexSlice  :1;
+            uint8_t FPFBTTableOffsetIndexNormal :1;
+            uint8_t FPFBTTableOffsetIndexHDMI   :1;
+            uint8_t FPFCamelliaVersion          :1;
+            uint8_t FPFNumTransactionsThreshold :1;
+            uint8_t FPFVideoTurboFreq           :1;
+            uint8_t FPFBTTArraySliceAddr        :1;
+            uint8_t FPFBTTArrayNormalAddr       :1;
+            uint8_t FPFBTTArrayHDMIAddr         :1;
+            uint8_t FPFSliceCount               :1;
+            uint8_t FPFEuCount                  :1;
+        } bits;
+        uint32_t value;
+    };
+
+    /**
+     *  Connector patch flags
+     */
+    union ConnectorPatchFlags {
+        struct ConnectorPatchFlagBits {
+            uint8_t CPFIndex        :1;
+            uint8_t CPFBusId        :1;
+            uint8_t CPFPipe         :1;
+            uint8_t CPFType         :1;
+            uint8_t CPFFlags        :1;
+        } bits;
+        uint32_t value;
+    };
+
+    /**
+     *  Framebuffer find / replace patch struct
+     */
+    struct FramebufferPatch {
+        uint32_t framebufferId;
+        OSData *find;
+        OSData *replace;
+        size_t count;
+    };
+
+    /**
+     *  Framebuffer patching flags
+     */
+    FramebufferPatchFlags framebufferPatchFlags {};
+
+    /**
+     *  Connector patching flags
+     */
+    ConnectorPatchFlags connectorPatchFlags[MaxFramebufferConnectorCount] {};
+
+    /**
+     *  Framebuffer hard-code patch
+     */
+    FramebufferCFL framebufferPatch {};
+
+    /**
+     *  Patch value for fCursorMemorySize in Haswell framebuffer
+     *  This member is not present in FramebufferCFL, hence its addition here.
+     */
+    uint32_t fPatchCursorMemorySize;
+
+    /**
+     *  Maximum find / replace patches
+     */
+    static constexpr size_t MaxFramebufferPatchCount = 10;
+    
+    /**
+     *  Backlight registers
+     */
+    static constexpr uint32_t BXT_BLC_PWM_CTL1 = 0xC8250;
+    static constexpr uint32_t BXT_BLC_PWM_FREQ1 = 0xC8254;
+    static constexpr uint32_t BXT_BLC_PWM_DUTY1 = 0xC8258;
+
+    /**
+     *  Number of SNB frames in a framebuffer kext
+     */
+    static constexpr size_t SandyPlatformNum = 9;
+
+    /**
+     *  SNB frame ids in a framebuffer kext
+     */
+    uint32_t sandyPlatformId[SandyPlatformNum] {
+        0x00010000,
+        0x00020000,
+        0x00030010,
+        0x00030030,
+        0x00040000,
+        0xFFFFFFFF,
+        0xFFFFFFFF,
+        0x00030020,
+        0x00050000
+    };
+
+    /**
+     *  Framebuffer find / replace patches
+     */
+    FramebufferPatch framebufferPatches[MaxFramebufferPatchCount] {};
+
+    /**
+     *  Framebuffer list, imported from the framebuffer kext
+     */
+    void *gPlatformInformationList {nullptr};
+
+    /**
+     *  Framebuffer list is in Sandy Bridge format
+     */
+    bool gPlatformListIsSNB {false};
+
+    /**
+     *  Private self instance for callbacks
+     */
+    static IGFX *callbackIGFX;
+
+    /**
+     *  Current graphics kext used for modification
+     */
+    KernelPatcher::KextInfo *currentGraphics {nullptr};
+
+    /**
+     *  Current framebuffer kext used for modification
+     */
+    KernelPatcher::KextInfo *currentFramebuffer {nullptr};
+
+    /**
+     *  Current framebuffer optional kext used for modification
+     */
+    KernelPatcher::KextInfo *currentFramebufferOpt {nullptr};
+
+    /**
+     *  Original PAVP session callback function used for PAVP command handling
+     */
+    mach_vm_address_t orgPavpSessionCallback {};
+
+    /**
+     *  Original AppleIntelFramebufferController::ComputeLaneCount function used for DP lane count calculation
+     */
+    mach_vm_address_t orgComputeLaneCount {};
+
+    /**
+     *  Original IOService::copyExistingServices function from the kernel
+     */
+    mach_vm_address_t orgCopyExistingServices {};
+
+    /**
+     *  Original IntelAccelerator::start function
+     */
+    mach_vm_address_t orgAcceleratorStart {};
+
+    /**
+     *  Original AppleIntelFramebufferController::getOSInformation function
+     */
+    mach_vm_address_t orgGetOSInformation {};
+
+    /**
+     *  Original IGHardwareGuC::loadGuCBinary function
+     */
+    mach_vm_address_t orgLoadGuCBinary {};
+
+    /**
+     *  Original IGScheduler4::loadFirmware function
+     */
+    mach_vm_address_t orgLoadFirmware {};
+
+    /**
+     *  Original IGHardwareGuC::initSchedControl function
+     */
+    mach_vm_address_t orgInitSchedControl {};
+
+    /**
+     *  Original IGSharedMappedBuffer::withOptions function
+     */
+    mach_vm_address_t orgIgBufferWithOptions {};
+
+    /**
+     *  Original IGMappedBuffer::getGPUVirtualAddress function
+     */
+    mach_vm_address_t orgIgBufferGetGpuVirtualAddress {};
+
+    /**
+     *  Original AppleIntelFramebufferController::ReadRegister32 function
+     */
+    uint32_t (*orgCflReadRegister32)(void *, uint32_t) {nullptr};
+    uint32_t (*orgKblReadRegister32)(void *, uint32_t) {nullptr};
+
+    /**
+     *  Original AppleIntelFramebufferController::WriteRegister32 function
+     */
+    void (*orgCflWriteRegister32)(void *, uint32_t, uint32_t) {nullptr};
+    void (*orgKblWriteRegister32)(void *, uint32_t, uint32_t) {nullptr};
+    
+    /**
+     *  Original AppleIntelFramebufferController::ReadAUX function
+     */
+    int (*orgReadAUX)(void *, void *, uint32_t, uint16_t, void *, void *) {nullptr};
+
+    /**
+     *  Detected CPU generation of the host system
+     */
+    CPUInfo::CpuGeneration cpuGeneration {};
+
+    /**
+     *  Set to true if a black screen ComputeLaneCount patch is required
+     */
+    bool blackScreenPatch {false};
+
+    /**
+     *  Coffee Lake backlight patch configuration options
+     */
+    enum class CoffeeBacklightPatch {
+        Auto = -1,
+        On = 1,
+        Off = 0
+    };
+
+    /**
+     *  Set to On if Coffee Lake backlight patch type required
+     *  - boot-arg igfxcflbklt=0/1 forcibly turns patch on or off (override)
+     *    - IGPU property enable-cfl-backlight-fix turns patch on
+     *  - laptop with CFL CPU and CFL IGPU drivers turns patch on
+     */
+    CoffeeBacklightPatch cflBacklightPatch {CoffeeBacklightPatch::Off};
+
+    /**
+     *  Patch the maximum link rate in the DPCD buffer read from the built-in display
+     */
+    bool maxLinkRatePatch {false};
+    
+    /**
+     *  Set to true if PAVP code should be disabled
+     */
+    bool pavpDisablePatch {false};
+
+    /**
+     *  Set to true if read descriptor patch should be enabled
+     */
+    bool readDescriptorPatch {false};
+
+    /**
+     *  Set to true to disable Metal support
+     */
+    bool forceOpenGL {false};
+
+    /**
+     *  Set to true if Sandy Bridge Gen6Accelerator should be renamed
+     */
+    bool moderniseAccelerator {false};
+
+    /**
+     *  Set to true to avoid incompatible GPU firmware loading
+     */
+    bool avoidFirmwareLoading {false};
+
+    /**
+     *  Requires framebuffer modifications
+     */
+    bool applyFramebufferPatch {false};
+
+    /**
+     *  Perform framebuffer dump to /AppleIntelFramebufferNUM
+     */
+    bool dumpFramebufferToDisk {false};
+
+    /**
+     *  Perform platform table dump to ioreg
+     */
+    bool dumpPlatformTable {false};
+
+    /**
+     *  Perform automatic DP -> HDMI replacement
+     */
+    bool hdmiAutopatch {false};
+
+    /**
+     *  Load GuC firmware
+     */
+    bool loadGuCFirmware {false};
+
+    /**
+     *  Currently loading GuC firmware
+     */
+    bool performingFirmwareLoad {false};
+
+    /**
+     *  Framebuffer address space start
+     */
+    uint8_t *framebufferStart {nullptr};
+
+    /**
+     *  Framebuffer address space size
+     */
+    size_t framebufferSize {0};
+
+    /**
+     *  Pointer to the original GuC firmware
+     */
+    uint8_t *gKmGen9GuCBinary {nullptr};
+
+    /**
+     *  Pointer to the original GuC firmware signature
+     */
+    uint8_t *signaturePointer {nullptr};
+
+    /**
+     *  Pointer to GuC firmware upload size assignment
+     */
+    uint32_t *firmwareSizePointer {nullptr};
+
+    /**
+     *  Dummy firmware buffer to store unused old firmware in
+     */
+    uint8_t *dummyFirmwareBuffer {nullptr};
+
+    /**
+     *  Actual firmware buffer we store our new firmware in
+     */
+    uint8_t *realFirmwareBuffer {nullptr};
+
+    /**
+     *  Actual intercepted binary sizes
+     */
+    uint32_t realBinarySize {};
+    
+    /**
+     *  Store backlight level
+     */
+    uint32_t backlightLevel {};
+
+    /**
+     *  Fallback user-requested backlight frequency in case 0 was initially written to the register.
+     */
+    static constexpr uint32_t FallbackTargetBacklightFrequency {120000};
+
+    /**
+     *  User-requested backlight frequency obtained from BXT_BLC_PWM_FREQ1 at system start.
+     *  Can be specified via max-backlight-freq property.
+     */
+    uint32_t targetBacklightFrequency {};
+
+    /**
+     *  User-requested pwm control value obtained from BXT_BLC_PWM_CTL1.
+     */
+    uint32_t targetPwmControl {};
+
+    /**
+     *  Driver-requested backlight frequency obtained from BXT_BLC_PWM_FREQ1 write attempt at system start.
+     */
+    uint32_t driverBacklightFrequency {};
+    
+    /**
+     *  Represents the first 16 fields of the receiver capabilities defined in DPCD
+     *
+     *  Main Reference:
+     *  - DisplayPort Specification Version 1.2
+     *
+     *  Side Reference:
+     *  - struct intel_dp @ line 1073 in intel_drv.h (Linux 4.19 Kernel)
+     *  - DP_RECEIVER_CAP_SIZE @ line 964 in drm_dp_helper.h
+     */
+    struct DPCDCap16 // 16 bytes
+    {
+        // DPCD Revision (DP Config Version)
+        // Value: 0x10, 0x11, 0x12, 0x13, 0x14
+        uint8_t revision;
+        
+        // Maximum Link Rate
+        // Value: 0x1E (HBR3) 8.1 Gbps
+        //        0x14 (HBR2) 5.4 Gbps
+        //        0x0C (3_24) 3.24 Gbps
+        //        0x0A (HBR)  2.7 Gbps
+        //        0x06 (RBR)  1.62 Gbps
+        // Reference: 0x0C is used by Apple internally.
+        uint8_t maxLinkRate;
+        
+        // Maximum Number of Lanes
+        // Value: 0x1 (HBR2)
+        //        0x2 (HBR)
+        //        0x4 (RBR)
+        // Side Notes:
+        // (1) Bit 7 is used to indicate whether the link is capable of enhanced framing.
+        // (2) Bit 6 is used to indicate whether TPS3 is supported.
+        uint8_t maxLaneCount;
+        
+        // Maximum Downspread
+        uint8_t maxDownspread;
+        
+        // Other fields omitted in this struct
+        // Detailed information can be found in the specification
+        uint8_t others[12];
+    };
+    
+    /**
+     *  User-specified maximum link rate value in the DPCD buffer
+     *
+     *  Default value is 0x14 (5.4 Gbps, HBR2) for 4K laptop display
+     */
 	uint32_t maxLinkRate {0x14};
->>>>>>> 4bab17b8
-	
-	/**
-	 *  ReadAUX wrapper to modify the maximum link rate value in the DPCD buffer
-	 */
-	static int wrapReadAUX(void *that, IORegistryEntry *framebuffer, uint32_t address, uint16_t length, void *buffer, void *displayPath);
-
-	/**
-	 *  PAVP session callback wrapper used to prevent freezes on incompatible PAVP certificates
-	 */
-	static IOReturn wrapPavpSessionCallback(void *intelAccelerator, int32_t sessionCommand, uint32_t sessionAppId, uint32_t *a4, bool flag);
-
-	/**
-	 *  Global page table read wrapper for Kaby Lake.
-	 */
-	static bool globalPageTableRead(void *hardwareGlobalPageTable, uint64_t a1, uint64_t &a2, uint64_t &a3);
-
-	/**
-	 *  DP ComputeLaneCount wrapper to report success on non-DP screens to avoid black screen
-	 */
-	static bool wrapComputeLaneCount(void *that, void *timing, uint32_t bpp, int32_t availableLanes, int32_t *laneCount);
-
-	/**
-	 *  DP ComputeLaneCount wrapper to report success on non-DP screens to avoid black screen (10.14.1+ KBL/CFL version)
-	 */
-	static bool wrapComputeLaneCountNouveau(void *that, void *timing, int32_t availableLanes, int32_t *laneCount);
-
-	/**
-	 *  copyExistingServices wrapper used to rename Gen6Accelerator from userspace calls
-	 */
-	static OSObject *wrapCopyExistingServices(OSDictionary *matching, IOOptionBits inState, IOOptionBits options);
-
-	/**
-	 *  IntelAccelerator::start wrapper to support vesa mode, force OpenGL, prevent fw loading, etc.
-	 */
-	static bool wrapAcceleratorStart(IOService *that, IOService *provider);
-
-	/**
-	 *  Wrapped AppleIntelFramebufferController::WriteRegister32 function
-	 */
-	static void wrapCflWriteRegister32(void *that, uint32_t reg, uint32_t value);
-	static void wrapKblWriteRegister32(void *that, uint32_t reg, uint32_t value);
-
-	/**
-	 *  AppleIntelFramebufferController::getOSInformation wrapper to patch framebuffer data
-	 */
-	static bool wrapGetOSInformation(void *that);
-
-	/**
-	 *  IGHardwareGuC::loadGuCBinary wrapper to feed updated (compatible GuC)
-	 */
-	static bool wrapLoadGuCBinary(void *that, bool flag);
-
-	/**
-	 *  Actual firmware loader
-	 *
-	 *  @param that  IGScheduler4 instance
-	 *
-	 *  @return true on success
-	 */
-	static bool wrapLoadFirmware(IOService *that);
-
-	/**
-	 *  Handle sleep event
-	 *
-	 *  @param that  IGScheduler4 instance
-	 */
-	static void wrapSystemWillSleep(IOService *that);
-
-	/**
-	 *  Handle wake event
-	 *
-	 *  @param that  IGScheduler4 instance
-	 */
-	static void wrapSystemDidWake(IOService *that);
-
-	/**
-	 *  IGHardwareGuC::initSchedControl wrapper to avoid incompatibilities during GuC load
-	 */
-	static bool wrapInitSchedControl(void *that, void *ctrl);
-
-	/**
-	 *  IGSharedMappedBuffer::withOptions wrapper to prepare for GuC firmware loading
-	 */
-	static void *wrapIgBufferWithOptions(void *accelTask, unsigned long size, unsigned int type, unsigned int flags);
-
-	/**
-	 *  IGMappedBuffer::getGPUVirtualAddress wrapper to trick GuC firmware virtual addresses
-	 */
-	static uint64_t wrapIgBufferGetGpuVirtualAddress(void *that);
-
-	/**
-	 *  Load GuC-specific patches and hooks
-	 *
-	 *  @param patcher KernelPatcher instance
-	 *  @param index   kinfo handle for graphics driver
-	 *  @param address kinfo load address
-	 *  @param size    kinfo memory size
-	 */
-	void loadIGScheduler4Patches(KernelPatcher &patcher, size_t index, mach_vm_address_t address, size_t size);
-
-	/**
-	 *  Load user-specified arguments from IGPU device
-	 *
-	 *  @param igpu                IGPU device handle
-	 *  @param currentFramebuffer  current framebuffer id number
-	 *
-	 *  @return true if there is anything to do
-	 */
-	bool loadPatchesFromDevice(IORegistryEntry *igpu, uint32_t currentFramebuffer);
-
-	/**
-	 *  Find the framebuffer id in data
-	 *
-	 *  @param framebufferId    Framebuffer id to search
-	 *  @param startingAddress  Start address of data to search
-	 *  @param maxSize          Maximum size of data to search
-	 *
-	 *  @return pointer to address in data or nullptr
-	 */
-	uint8_t *findFramebufferId(uint32_t framebufferId, uint8_t *startingAddress, size_t maxSize);
+    
+    /**
+     *  ReadAUX wrapper to modify the maximum link rate value in the DPCD buffer
+     */
+    static int wrapReadAUX(void *that, IORegistryEntry *framebuffer, uint32_t address, uint16_t length, void *buffer, void *displayPath);
+
+    /**
+     *  PAVP session callback wrapper used to prevent freezes on incompatible PAVP certificates
+     */
+    static IOReturn wrapPavpSessionCallback(void *intelAccelerator, int32_t sessionCommand, uint32_t sessionAppId, uint32_t *a4, bool flag);
+
+    /**
+     *  Global page table read wrapper for Kaby Lake.
+     */
+    static bool globalPageTableRead(void *hardwareGlobalPageTable, uint64_t a1, uint64_t &a2, uint64_t &a3);
+
+    /**
+     *  DP ComputeLaneCount wrapper to report success on non-DP screens to avoid black screen
+     */
+    static bool wrapComputeLaneCount(void *that, void *timing, uint32_t bpp, int32_t availableLanes, int32_t *laneCount);
+
+    /**
+     *  DP ComputeLaneCount wrapper to report success on non-DP screens to avoid black screen (10.14.1+ KBL/CFL version)
+     */
+    static bool wrapComputeLaneCountNouveau(void *that, void *timing, int32_t availableLanes, int32_t *laneCount);
+
+    /**
+     *  copyExistingServices wrapper used to rename Gen6Accelerator from userspace calls
+     */
+    static OSObject *wrapCopyExistingServices(OSDictionary *matching, IOOptionBits inState, IOOptionBits options);
+
+    /**
+     *  IntelAccelerator::start wrapper to support vesa mode, force OpenGL, prevent fw loading, etc.
+     */
+    static bool wrapAcceleratorStart(IOService *that, IOService *provider);
+
+    /**
+     *  Wrapped AppleIntelFramebufferController::WriteRegister32 function
+     */
+    static void wrapCflWriteRegister32(void *that, uint32_t reg, uint32_t value);
+    static void wrapKblWriteRegister32(void *that, uint32_t reg, uint32_t value);
+
+    /**
+     *  AppleIntelFramebufferController::getOSInformation wrapper to patch framebuffer data
+     */
+    static bool wrapGetOSInformation(void *that);
+
+    /**
+     *  IGHardwareGuC::loadGuCBinary wrapper to feed updated (compatible GuC)
+     */
+    static bool wrapLoadGuCBinary(void *that, bool flag);
+
+    /**
+     *  Actual firmware loader
+     *
+     *  @param that  IGScheduler4 instance
+     *
+     *  @return true on success
+     */
+    static bool wrapLoadFirmware(IOService *that);
+
+    /**
+     *  Handle sleep event
+     *
+     *  @param that  IGScheduler4 instance
+     */
+    static void wrapSystemWillSleep(IOService *that);
+
+    /**
+     *  Handle wake event
+     *
+     *  @param that  IGScheduler4 instance
+     */
+    static void wrapSystemDidWake(IOService *that);
+
+    /**
+     *  IGHardwareGuC::initSchedControl wrapper to avoid incompatibilities during GuC load
+     */
+    static bool wrapInitSchedControl(void *that, void *ctrl);
+
+    /**
+     *  IGSharedMappedBuffer::withOptions wrapper to prepare for GuC firmware loading
+     */
+    static void *wrapIgBufferWithOptions(void *accelTask, unsigned long size, unsigned int type, unsigned int flags);
+
+    /**
+     *  IGMappedBuffer::getGPUVirtualAddress wrapper to trick GuC firmware virtual addresses
+     */
+    static uint64_t wrapIgBufferGetGpuVirtualAddress(void *that);
+
+    /**
+     *  Load GuC-specific patches and hooks
+     *
+     *  @param patcher KernelPatcher instance
+     *  @param index   kinfo handle for graphics driver
+     *  @param address kinfo load address
+     *  @param size    kinfo memory size
+     */
+    void loadIGScheduler4Patches(KernelPatcher &patcher, size_t index, mach_vm_address_t address, size_t size);
+
+    /**
+     *  Load user-specified arguments from IGPU device
+     *
+     *  @param igpu                IGPU device handle
+     *  @param currentFramebuffer  current framebuffer id number
+     *
+     *  @return true if there is anything to do
+     */
+    bool loadPatchesFromDevice(IORegistryEntry *igpu, uint32_t currentFramebuffer);
+
+    /**
+     *  Find the framebuffer id in data
+     *
+     *  @param framebufferId    Framebuffer id to search
+     *  @param startingAddress  Start address of data to search
+     *  @param maxSize          Maximum size of data to search
+     *
+     *  @return pointer to address in data or nullptr
+     */
+    uint8_t *findFramebufferId(uint32_t framebufferId, uint8_t *startingAddress, size_t maxSize);
 
 #ifdef DEBUG
-	/**
-	 * Calculate total size of platform table list, including termination entry (FFFFFFFF 00000000)
-	 *
-	 * @param maxSize			Maximum size of data to search
-	 *
-	 * @return size of data
-	 */
-	size_t calculatePlatformListSize(size_t maxSize);
-
-	/**
-	 * Write platform table data to ioreg
-	 *
-	 * @param subKeyName		ioreg subkey (under IOService://IOResources/WhateverGreen)
-	 */
-	void writePlatformListData(const char *subKeyName);
+    /**
+     * Calculate total size of platform table list, including termination entry (FFFFFFFF 00000000)
+     *
+     * @param maxSize            Maximum size of data to search
+     *
+     * @return size of data
+     */
+    size_t calculatePlatformListSize(size_t maxSize);
+
+    /**
+     * Write platform table data to ioreg
+     *
+     * @param subKeyName        ioreg subkey (under IOService://IOResources/WhateverGreen)
+     */
+    void writePlatformListData(const char *subKeyName);
 #endif
 
-	/**
-	 *  Patch data without changing kernel protection
-	 *
-	 *  @param patch            KernelPatcher instance
-	 *  @param startingAddress  Start address of data to search
-	 *  @param maxSize          Maximum size of data to search
-	 *
-	 *  @return true if patched anything
-	 */
-	bool applyPatch(const KernelPatcher::LookupPatch &patch, uint8_t *startingAddress, size_t maxSize);
-
-	/**
-	 *  Patch platformInformationList
-	 *
-	 *  @param framebufferId               Framebuffer id
-	 *  @param platformInformationList     PlatformInformationList pointer
-	 *
-	 *  @return true if patched anything
-	 */
-	template <typename T>
-	bool applyPlatformInformationListPatch(uint32_t framebufferId, T *platformInformationList);
-
-	/**
-	 *  Extended patching called from applyPlatformInformationListPatch
-	 *
-	 *  @param frame               pointer to Framebuffer data
-	 *
-	 */
-	template <typename T>
-	void applyPlatformInformationPatchEx(T* frame);
-
-	/**
-	 *  Apply framebuffer patches
-	 */
-	void applyFramebufferPatches();
-
-	/**
-	 *  Patch platformInformationList with DP to HDMI connector type replacements
-	 *
-	 *  @param framebufferId               Framebuffer id
-	 *  @param platformInformationList     PlatformInformationList pointer
-	 *
-	 *  @return true if patched anything
-	 */
-	template <typename T>
-	bool applyDPtoHDMIPatch(uint32_t framebufferId, T *platformInformationList);
-
-	/**
-	 *  Apply DP to HDMI automatic connector type changes
-	 */
-	void applyHdmiAutopatch();
+    /**
+     *  Patch data without changing kernel protection
+     *
+     *  @param patch            KernelPatcher instance
+     *  @param startingAddress  Start address of data to search
+     *  @param maxSize          Maximum size of data to search
+     *
+     *  @return true if patched anything
+     */
+    bool applyPatch(const KernelPatcher::LookupPatch &patch, uint8_t *startingAddress, size_t maxSize);
+
+    /**
+     *  Patch platformInformationList
+     *
+     *  @param framebufferId               Framebuffer id
+     *  @param platformInformationList     PlatformInformationList pointer
+     *
+     *  @return true if patched anything
+     */
+    template <typename T>
+    bool applyPlatformInformationListPatch(uint32_t framebufferId, T *platformInformationList);
+
+    /**
+     *  Extended patching called from applyPlatformInformationListPatch
+     *
+     *  @param frame               pointer to Framebuffer data
+     *
+     */
+    template <typename T>
+    void applyPlatformInformationPatchEx(T* frame);
+
+    /**
+     *  Apply framebuffer patches
+     */
+    void applyFramebufferPatches();
+
+    /**
+     *  Patch platformInformationList with DP to HDMI connector type replacements
+     *
+     *  @param framebufferId               Framebuffer id
+     *  @param platformInformationList     PlatformInformationList pointer
+     *
+     *  @return true if patched anything
+     */
+    template <typename T>
+    bool applyDPtoHDMIPatch(uint32_t framebufferId, T *platformInformationList);
+
+    /**
+     *  Apply DP to HDMI automatic connector type changes
+     */
+    void applyHdmiAutopatch();
 };
 
 #endif /* kern_igfx_hpp */