--- conflicted
+++ resolved
@@ -55,89 +55,89 @@
 IGFX *IGFX::callbackIGFX;
 
 void IGFX::init() {
-	callbackIGFX = this;
-
-	int canLoadGuC = 0;
-	if (getKernelVersion() >= KernelVersion::HighSierra)
-		PE_parse_boot_argn("igfxfw", &canLoadGuC, sizeof(canLoadGuC));
-
-	uint32_t family = 0, model = 0;
-	cpuGeneration = CPUInfo::getGeneration(&family, &model);
-	switch (cpuGeneration) {
-		case CPUInfo::CpuGeneration::Penryn:
-		case CPUInfo::CpuGeneration::Nehalem:
-		case CPUInfo::CpuGeneration::Westmere:
-			// Do not warn about legacy processors (e.g. Xeon).
-			break;
-		case CPUInfo::CpuGeneration::SandyBridge: {
-			int tmp = 1;
-			PE_parse_boot_argn("igfxsnb", &tmp, sizeof(tmp));
-			moderniseAccelerator = tmp == 1;
-			currentGraphics = &kextIntelHD3000;
-			currentFramebuffer = &kextIntelSNBFb;
-			break;
-		}
-		case CPUInfo::CpuGeneration::IvyBridge:
-			currentGraphics = &kextIntelHD4000;
-			currentFramebuffer = &kextIntelCapriFb;
-			break;
-		case CPUInfo::CpuGeneration::Haswell:
-			currentGraphics = &kextIntelHD5000;
-			currentFramebuffer = &kextIntelAzulFb;
-			break;
-		case CPUInfo::CpuGeneration::Broadwell:
-			currentGraphics = &kextIntelBDW;
-			currentFramebuffer = &kextIntelBDWFb;
-			break;
-		case CPUInfo::CpuGeneration::Skylake:
-			avoidFirmwareLoading = getKernelVersion() >= KernelVersion::HighSierra;
-			loadGuCFirmware = canLoadGuC > 0;
-			currentGraphics = &kextIntelSKL;
-			currentFramebuffer = &kextIntelSKLFb;
-			break;
-		case CPUInfo::CpuGeneration::KabyLake:
-			avoidFirmwareLoading = getKernelVersion() >= KernelVersion::HighSierra;
-			loadGuCFirmware = canLoadGuC > 0;
-			currentGraphics = &kextIntelKBL;
-			currentFramebuffer = &kextIntelKBLFb;
-			break;
-		case CPUInfo::CpuGeneration::CoffeeLake:
-			avoidFirmwareLoading = getKernelVersion() >= KernelVersion::HighSierra;
-			loadGuCFirmware = canLoadGuC > 0;
-			currentGraphics = &kextIntelKBL;
-			currentFramebuffer = &kextIntelCFLFb;
-			// Allow faking ask KBL
-			currentFramebufferOpt = &kextIntelKBLFb;
-			// Note, several CFL GPUs are completely broken. They freeze in IGMemoryManager::initCache due to incompatible
-			// configuration, supposedly due to Apple not supporting new MOCS table and forcing Skylake-based format.
-			// See: https://github.com/torvalds/linux/blob/135c5504a600ff9b06e321694fbcac78a9530cd4/drivers/gpu/drm/i915/intel_mocs.c#L181
-			break;
-		case CPUInfo::CpuGeneration::CannonLake:
-			avoidFirmwareLoading = getKernelVersion() >= KernelVersion::HighSierra;
-			loadGuCFirmware = canLoadGuC > 0;
-			currentGraphics = &kextIntelCNL;
-			currentFramebuffer = &kextIntelCNLFb;
-			break;
-		case CPUInfo::CpuGeneration::IceLake:
-			avoidFirmwareLoading = getKernelVersion() >= KernelVersion::HighSierra;
-			loadGuCFirmware = canLoadGuC > 0;
-			currentGraphics = &kextIntelICL;
-			currentFramebuffer = &kextIntelICLLPFb;
-			currentFramebufferOpt = &kextIntelICLHPFb;
-			break;
-		default:
-			SYSLOG("igfx", "found an unsupported processor 0x%X:0x%X, please report this!", family, model);
-			break;
-	}
-
-	if (currentGraphics)
-		lilu.onKextLoadForce(currentGraphics);
-
-	if (currentFramebuffer)
-		lilu.onKextLoadForce(currentFramebuffer);
-
-	if (currentFramebufferOpt)
-		lilu.onKextLoadForce(currentFramebufferOpt);
+    callbackIGFX = this;
+
+    int canLoadGuC = 0;
+    if (getKernelVersion() >= KernelVersion::HighSierra)
+        PE_parse_boot_argn("igfxfw", &canLoadGuC, sizeof(canLoadGuC));
+
+    uint32_t family = 0, model = 0;
+    cpuGeneration = CPUInfo::getGeneration(&family, &model);
+    switch (cpuGeneration) {
+        case CPUInfo::CpuGeneration::Penryn:
+        case CPUInfo::CpuGeneration::Nehalem:
+        case CPUInfo::CpuGeneration::Westmere:
+            // Do not warn about legacy processors (e.g. Xeon).
+            break;
+        case CPUInfo::CpuGeneration::SandyBridge: {
+            int tmp = 1;
+            PE_parse_boot_argn("igfxsnb", &tmp, sizeof(tmp));
+            moderniseAccelerator = tmp == 1;
+            currentGraphics = &kextIntelHD3000;
+            currentFramebuffer = &kextIntelSNBFb;
+            break;
+        }
+        case CPUInfo::CpuGeneration::IvyBridge:
+            currentGraphics = &kextIntelHD4000;
+            currentFramebuffer = &kextIntelCapriFb;
+            break;
+        case CPUInfo::CpuGeneration::Haswell:
+            currentGraphics = &kextIntelHD5000;
+            currentFramebuffer = &kextIntelAzulFb;
+            break;
+        case CPUInfo::CpuGeneration::Broadwell:
+            currentGraphics = &kextIntelBDW;
+            currentFramebuffer = &kextIntelBDWFb;
+            break;
+        case CPUInfo::CpuGeneration::Skylake:
+            avoidFirmwareLoading = getKernelVersion() >= KernelVersion::HighSierra;
+            loadGuCFirmware = canLoadGuC > 0;
+            currentGraphics = &kextIntelSKL;
+            currentFramebuffer = &kextIntelSKLFb;
+            break;
+        case CPUInfo::CpuGeneration::KabyLake:
+            avoidFirmwareLoading = getKernelVersion() >= KernelVersion::HighSierra;
+            loadGuCFirmware = canLoadGuC > 0;
+            currentGraphics = &kextIntelKBL;
+            currentFramebuffer = &kextIntelKBLFb;
+            break;
+        case CPUInfo::CpuGeneration::CoffeeLake:
+            avoidFirmwareLoading = getKernelVersion() >= KernelVersion::HighSierra;
+            loadGuCFirmware = canLoadGuC > 0;
+            currentGraphics = &kextIntelKBL;
+            currentFramebuffer = &kextIntelCFLFb;
+            // Allow faking ask KBL
+            currentFramebufferOpt = &kextIntelKBLFb;
+            // Note, several CFL GPUs are completely broken. They freeze in IGMemoryManager::initCache due to incompatible
+            // configuration, supposedly due to Apple not supporting new MOCS table and forcing Skylake-based format.
+            // See: https://github.com/torvalds/linux/blob/135c5504a600ff9b06e321694fbcac78a9530cd4/drivers/gpu/drm/i915/intel_mocs.c#L181
+            break;
+        case CPUInfo::CpuGeneration::CannonLake:
+            avoidFirmwareLoading = getKernelVersion() >= KernelVersion::HighSierra;
+            loadGuCFirmware = canLoadGuC > 0;
+            currentGraphics = &kextIntelCNL;
+            currentFramebuffer = &kextIntelCNLFb;
+            break;
+        case CPUInfo::CpuGeneration::IceLake:
+            avoidFirmwareLoading = getKernelVersion() >= KernelVersion::HighSierra;
+            loadGuCFirmware = canLoadGuC > 0;
+            currentGraphics = &kextIntelICL;
+            currentFramebuffer = &kextIntelICLLPFb;
+            currentFramebufferOpt = &kextIntelICLHPFb;
+            break;
+        default:
+            SYSLOG("igfx", "found an unsupported processor 0x%X:0x%X, please report this!", family, model);
+            break;
+    }
+
+    if (currentGraphics)
+        lilu.onKextLoadForce(currentGraphics);
+
+    if (currentFramebuffer)
+        lilu.onKextLoadForce(currentFramebuffer);
+
+    if (currentFramebufferOpt)
+        lilu.onKextLoadForce(currentFramebufferOpt);
 }
 
 void IGFX::deinit() {
@@ -145,1068 +145,1060 @@
 }
 
 void IGFX::processKernel(KernelPatcher &patcher, DeviceInfo *info) {
-	bool switchOffGraphics = false;
-	bool switchOffFramebuffer = false;
-	framebufferPatch.framebufferId = info->reportedFramebufferId;
-
-	if (info->videoBuiltin) {
-		applyFramebufferPatch = loadPatchesFromDevice(info->videoBuiltin, info->reportedFramebufferId);
+    bool switchOffGraphics = false;
+    bool switchOffFramebuffer = false;
+    framebufferPatch.framebufferId = info->reportedFramebufferId;
+
+    if (info->videoBuiltin) {
+        applyFramebufferPatch = loadPatchesFromDevice(info->videoBuiltin, info->reportedFramebufferId);
 
 #ifdef DEBUG
-		if (checkKernelArgument("-igfxdump"))
-			dumpFramebufferToDisk = true;
-
-		if (checkKernelArgument("-igfxfbdump"))
-			dumpPlatformTable = true;
+        if (checkKernelArgument("-igfxdump"))
+            dumpFramebufferToDisk = true;
+
+        if (checkKernelArgument("-igfxfbdump"))
+            dumpPlatformTable = true;
 #endif
-		
-		// Enable maximum link rate patch if the corresponding boot argument is found
-<<<<<<< HEAD
-		if (checkKernelArgument("-igfxmlr"))
-			maxLinkRatePatch = true;
-		else
-			// Or if "enable-dpcd-max-link-rate-fix" is set in IGPU property
-			WIOKit::getOSDataValue(info->videoBuiltin, "enable-dpcd-max-link-rate-fix", maxLinkRatePatch);
-=======
+        
+        // Enable maximum link rate patch if the corresponding boot argument is found
 		maxLinkRatePatch = checkKernelArgument("-igfxmlr");
 		// Or if "enable-dpcd-max-link-rate-fix" is set in IGPU property
 		if (!maxLinkRatePatch)
 			maxLinkRatePatch = info->videoBuiltin->getProperty("enable-dpcd-max-link-rate-fix") != nullptr;
->>>>>>> 4bab17b8
-		
-		// Read the custom maximum link rate if present
-		if (WIOKit::getOSDataValue(info->videoBuiltin, "dpcd-max-link-rate", maxLinkRate)) {
-			// Guard: Verify the custom link rate before using it
-			switch (maxLinkRate) {
-				case 0x1E: // HBR3 8.1  Gbps
-				case 0x14: // HBR2 5.4  Gbps
-				case 0x0C: // 3_24 3.24 Gbps Used by Apple internally
-				case 0x0A: // HBR  2.7  Gbps
-				case 0x06: // RBR  1.62 Gbps
-					DBGLOG("igfx", "MLR: Found a valid custom maximum link rate value 0x%02x", maxLinkRate);
-					break;
-					
-				default:
-					// Invalid link rate value
-					SYSLOG("igfx", "MLR: Found an invalid custom maximum link rate value. Will use 0x14 as a fallback value.");
-					maxLinkRate = 0x14;
-					break;
-			}
-		} else {
-			DBGLOG("igfx", "MLR: No custom max link rate specified. Will use 0x14 as the default value.");
-		}
-		
-		// Enable CFL backlight patch on mobile CFL or if IGPU propery enable-cfl-backlight-fix is set
-		int bkl = 0;
-		if (PE_parse_boot_argn("igfxcflbklt", &bkl, sizeof(bkl)))
-			cflBacklightPatch = bkl == 1 ? CoffeeBacklightPatch::On : CoffeeBacklightPatch::Off;
-		else if (info->videoBuiltin->getProperty("enable-cfl-backlight-fix"))
-			cflBacklightPatch = CoffeeBacklightPatch::On;
-		else if (currentFramebuffer == &kextIntelCFLFb && WIOKit::getComputerModel() == WIOKit::ComputerModel::ComputerLaptop)
-			cflBacklightPatch = CoffeeBacklightPatch::Auto;
-
-		if (WIOKit::getOSDataValue(info->videoBuiltin, "max-backlight-freq", targetBacklightFrequency))
-			DBGLOG("igfx", "read custom backlight frequency %u", targetBacklightFrequency);
-
-		bool connectorLessFrame = info->reportedFramebufferIsConnectorLess;
-
-		// Black screen (ComputeLaneCount) happened from 10.12.4
-		// It only affects SKL, KBL, and CFL drivers with a frame with connectors.
-		if (!connectorLessFrame && cpuGeneration >= CPUInfo::CpuGeneration::Skylake &&
-			((getKernelVersion() == KernelVersion::Sierra && getKernelMinorVersion() >= 5) || getKernelVersion() >= KernelVersion::HighSierra)) {
-			blackScreenPatch = info->firmwareVendor != DeviceInfo::FirmwareVendor::Apple;
-		}
-
-		// GuC firmware is just fine on Apple hardware
-		if (info->firmwareVendor == DeviceInfo::FirmwareVendor::Apple)
-			avoidFirmwareLoading = false;
-
-		// PAVP patch is only necessary when we have no discrete GPU
-		pavpDisablePatch = !connectorLessFrame && info->firmwareVendor != DeviceInfo::FirmwareVendor::Apple;
-
-		int gl = info->videoBuiltin->getProperty("disable-metal") != nullptr;
-		PE_parse_boot_argn("igfxgl", &gl, sizeof(gl));
-		forceOpenGL = gl == 1;
-
-		// Starting from 10.14.4b1 KabyLake graphics randomly kernel panics on GPU usage
-		readDescriptorPatch = cpuGeneration == CPUInfo::CpuGeneration::KabyLake && getKernelVersion() >= KernelVersion::Mojave;
-
-		// Automatically enable HDMI -> DP patches
-		hdmiAutopatch = !applyFramebufferPatch && !connectorLessFrame && getKernelVersion() >= Yosemite && !checkKernelArgument("-igfxnohdmi");
-
-		// Disable kext patching if we have nothing to do.
-		switchOffFramebuffer = !blackScreenPatch && !applyFramebufferPatch && !dumpFramebufferToDisk && !dumpPlatformTable && !hdmiAutopatch && cflBacklightPatch == CoffeeBacklightPatch::Off && !maxLinkRatePatch;
-		switchOffGraphics = !pavpDisablePatch && !forceOpenGL && !moderniseAccelerator && !avoidFirmwareLoading && !readDescriptorPatch;
-	} else {
-		switchOffGraphics = switchOffFramebuffer = true;
-	}
-
-	if (switchOffGraphics && currentGraphics)
-		currentGraphics->switchOff();
-
-	if (switchOffFramebuffer) {
-		if (currentFramebuffer)
-			currentFramebuffer->switchOff();
-		if (currentFramebufferOpt)
-			currentFramebufferOpt->switchOff();
-	}
-
-	if (moderniseAccelerator) {
-		KernelPatcher::RouteRequest request("__ZN9IOService20copyExistingServicesEP12OSDictionaryjj", wrapCopyExistingServices, orgCopyExistingServices);
-		patcher.routeMultiple(KernelPatcher::KernelID, &request, 1);
-	}
+        
+        // Read the custom maximum link rate if present
+        if (WIOKit::getOSDataValue(info->videoBuiltin, "dpcd-max-link-rate", maxLinkRate)) {
+            // Guard: Verify the custom link rate before using it
+            switch (maxLinkRate) {
+                case 0x1E: // HBR3 8.1  Gbps
+                case 0x14: // HBR2 5.4  Gbps
+                case 0x0C: // 3_24 3.24 Gbps Used by Apple internally
+                case 0x0A: // HBR  2.7  Gbps
+                case 0x06: // RBR  1.62 Gbps
+                    DBGLOG("igfx", "MLR: Found a valid custom maximum link rate value 0x%02x", maxLinkRate);
+                    break;
+                    
+                default:
+                    // Invalid link rate value
+                    SYSLOG("igfx", "MLR: Found an invalid custom maximum link rate value. Will use 0x14 as a fallback value.");
+                    maxLinkRate = 0x14;
+                    break;
+            }
+        } else {
+            DBGLOG("igfx", "MLR: No custom max link rate specified. Will use 0x14 as the default value.");
+        }
+        
+        // Enable CFL backlight patch on mobile CFL or if IGPU propery enable-cfl-backlight-fix is set
+        int bkl = 0;
+        if (PE_parse_boot_argn("igfxcflbklt", &bkl, sizeof(bkl)))
+            cflBacklightPatch = bkl == 1 ? CoffeeBacklightPatch::On : CoffeeBacklightPatch::Off;
+        else if (info->videoBuiltin->getProperty("enable-cfl-backlight-fix"))
+            cflBacklightPatch = CoffeeBacklightPatch::On;
+        else if (currentFramebuffer == &kextIntelCFLFb && WIOKit::getComputerModel() == WIOKit::ComputerModel::ComputerLaptop)
+            cflBacklightPatch = CoffeeBacklightPatch::Auto;
+
+        if (WIOKit::getOSDataValue(info->videoBuiltin, "max-backlight-freq", targetBacklightFrequency))
+            DBGLOG("igfx", "read custom backlight frequency %u", targetBacklightFrequency);
+
+        bool connectorLessFrame = info->reportedFramebufferIsConnectorLess;
+
+        // Black screen (ComputeLaneCount) happened from 10.12.4
+        // It only affects SKL, KBL, and CFL drivers with a frame with connectors.
+        if (!connectorLessFrame && cpuGeneration >= CPUInfo::CpuGeneration::Skylake &&
+            ((getKernelVersion() == KernelVersion::Sierra && getKernelMinorVersion() >= 5) || getKernelVersion() >= KernelVersion::HighSierra)) {
+            blackScreenPatch = info->firmwareVendor != DeviceInfo::FirmwareVendor::Apple;
+        }
+
+        // GuC firmware is just fine on Apple hardware
+        if (info->firmwareVendor == DeviceInfo::FirmwareVendor::Apple)
+            avoidFirmwareLoading = false;
+
+        // PAVP patch is only necessary when we have no discrete GPU
+        pavpDisablePatch = !connectorLessFrame && info->firmwareVendor != DeviceInfo::FirmwareVendor::Apple;
+
+        int gl = info->videoBuiltin->getProperty("disable-metal") != nullptr;
+        PE_parse_boot_argn("igfxgl", &gl, sizeof(gl));
+        forceOpenGL = gl == 1;
+
+        // Starting from 10.14.4b1 KabyLake graphics randomly kernel panics on GPU usage
+        readDescriptorPatch = cpuGeneration == CPUInfo::CpuGeneration::KabyLake && getKernelVersion() >= KernelVersion::Mojave;
+
+        // Automatically enable HDMI -> DP patches
+        hdmiAutopatch = !applyFramebufferPatch && !connectorLessFrame && getKernelVersion() >= Yosemite && !checkKernelArgument("-igfxnohdmi");
+
+        // Disable kext patching if we have nothing to do.
+        switchOffFramebuffer = !blackScreenPatch && !applyFramebufferPatch && !dumpFramebufferToDisk && !dumpPlatformTable && !hdmiAutopatch && cflBacklightPatch == CoffeeBacklightPatch::Off && !maxLinkRatePatch;
+        switchOffGraphics = !pavpDisablePatch && !forceOpenGL && !moderniseAccelerator && !avoidFirmwareLoading && !readDescriptorPatch;
+    } else {
+        switchOffGraphics = switchOffFramebuffer = true;
+    }
+
+    if (switchOffGraphics && currentGraphics)
+        currentGraphics->switchOff();
+
+    if (switchOffFramebuffer) {
+        if (currentFramebuffer)
+            currentFramebuffer->switchOff();
+        if (currentFramebufferOpt)
+            currentFramebufferOpt->switchOff();
+    }
+
+    if (moderniseAccelerator) {
+        KernelPatcher::RouteRequest request("__ZN9IOService20copyExistingServicesEP12OSDictionaryjj", wrapCopyExistingServices, orgCopyExistingServices);
+        patcher.routeMultiple(KernelPatcher::KernelID, &request, 1);
+    }
 }
 
 bool IGFX::processKext(KernelPatcher &patcher, size_t index, mach_vm_address_t address, size_t size) {
-	if (currentGraphics && currentGraphics->loadIndex == index) {
-		if (pavpDisablePatch) {
-			auto callbackSym = "__ZN16IntelAccelerator19PAVPCommandCallbackE22PAVPSessionCommandID_tjPjb";
-			if (cpuGeneration == CPUInfo::CpuGeneration::SandyBridge)
-				callbackSym = "__ZN15Gen6Accelerator19PAVPCommandCallbackE22PAVPSessionCommandID_t18PAVPSessionAppID_tPjb";
-			else if (cpuGeneration == CPUInfo::CpuGeneration::IvyBridge)
-				callbackSym = "__ZN16IntelAccelerator19PAVPCommandCallbackE22PAVPSessionCommandID_t18PAVPSessionAppID_tPjb";
-
-			KernelPatcher::RouteRequest request(callbackSym, wrapPavpSessionCallback, orgPavpSessionCallback);
-			patcher.routeMultiple(index, &request, 1, address, size);
-		}
-
-		if (forceOpenGL || moderniseAccelerator || avoidFirmwareLoading) {
-			auto startSym = "__ZN16IntelAccelerator5startEP9IOService";
-			if (cpuGeneration == CPUInfo::CpuGeneration::SandyBridge)
-				startSym = "__ZN16IntelAccelerator5startEP9IOService";
-
-			KernelPatcher::RouteRequest request(startSym, wrapAcceleratorStart, orgAcceleratorStart);
-			patcher.routeMultiple(index, &request, 1, address, size);
-
-			if (loadGuCFirmware)
-				loadIGScheduler4Patches(patcher, index, address, size);
-		}
-
-		if (readDescriptorPatch) {
-			KernelPatcher::RouteRequest request("__ZNK25IGHardwareGlobalPageTable4readEyRyS0_", globalPageTableRead);
-			patcher.routeMultiple(index, &request, 1, address, size);
-		}
-
-		return true;
-	}
-
-	if ((currentFramebuffer && currentFramebuffer->loadIndex == index) ||
-		(currentFramebufferOpt && currentFramebufferOpt->loadIndex == index)) {
-		// Find actual framebuffer used (kaby or coffee)
-		auto realFramebuffer = (currentFramebuffer && currentFramebuffer->loadIndex == index) ? currentFramebuffer : currentFramebufferOpt;
-		// Accept Coffee FB and enable backlight patches unless Off (Auto turns them on by default).
-		bool bklCoffeeFb = realFramebuffer == &kextIntelCFLFb && cflBacklightPatch != CoffeeBacklightPatch::Off;
-		// Accept Kaby FB and enable backlight patches if On (Auto is irrelevant here).
-		bool bklKabyFb = realFramebuffer == &kextIntelKBLFb && cflBacklightPatch == CoffeeBacklightPatch::On;
-		if (bklCoffeeFb || bklKabyFb) {
-			// Intel backlight is modeled via pulse-width modulation (PWM). See page 144 of:
-			// https://01.org/sites/default/files/documentation/intel-gfx-prm-osrc-kbl-vol12-display.pdf
-			// Singal-wise it looks as a cycle of signal levels on the timeline:
-			// 22111100221111002211110022111100 (4 cycles)
-			// 0 - no signal, 1 - no value (no pulse), 2 - pulse (light on)
-			// - Physical Cycle (0+1+2) defines maximum backlight frequency, limited by HW precision.
-			// - Base Cycle (1+2) defines [1/PWM Base Frequency], limited by physical cycle, see BXT_BLC_PWM_FREQ1.
-			// - Duty Cycle (2) defines [1/PWM Increment] - backlight level,
-			//   [PWM Frequency Divider] - backlight max, see BXT_BLC_PWM_DUTY1.
-			// - Duty Cycle position (first vs last) is [PWM Polarity]
-			//
-			// Duty cycle = PWM Base Frequeny * (1 / PWM Increment) / PWM Frequency Divider
-			//
-			// On macOS there are extra limitations:
-			// - All values and operations are u32 (32-bit unsigned)
-			// - [1/PWM Increment] has 0 to 0xFFFF range
-			// - [PWM Frequency Divider] is fixed to be 0xFFFF
-			// - [PWM Base Frequency] is capped by 0xFFFF (to avoid u32 wraparound), and is hardcoded
-			//   either in Framebuffer data (pre-CFL) or in the code (CFL: 7777 or 22222).
-			//
-			// On CFL the following patches have to be applied:
-			// - Hardcoded [PWM Base Frequency] should be patched or set after the hardcoded value is written by patching
-			//   hardcoded frequencies. 65535 is used by default.
-			// - If [PWM Base Frequency] is > 65535, to avoid a wraparound code calculating BXT_BLC_PWM_DUTY1
-			//   should be replaced to use 64-bit arithmetics.
-			// [PWM Base Frequency] can be specified via igfxbklt=1 boot-arg or backlight-base-frequency property.
-
-			// This patch will overwrite WriteRegister32 function to rescale all the register writes of backlight controller.
-			// Slightly different methods are used for CFL hardware running on KBL and CFL drivers.
-
-			auto regRead = patcher.solveSymbol<decltype(orgCflReadRegister32)>
-				(index, "__ZN31AppleIntelFramebufferController14ReadRegister32Em", address, size);
-			auto regWrite = patcher.solveSymbol(index, "__ZN31AppleIntelFramebufferController15WriteRegister32Emj", address, size);
-			if (regWrite) {
-				(bklCoffeeFb ? orgCflReadRegister32 : orgKblReadRegister32) = regRead;
-
-				patcher.eraseCoverageInstPrefix(regWrite);
-				auto orgRegWrite = reinterpret_cast<decltype(orgCflWriteRegister32)>
-					(patcher.routeFunction(regWrite, reinterpret_cast<mach_vm_address_t>(bklCoffeeFb ? wrapCflWriteRegister32 : wrapKblWriteRegister32), true));
-
-				if (orgRegWrite) {
-					(bklCoffeeFb ? orgCflWriteRegister32 : orgKblWriteRegister32) = orgRegWrite;
-				} else {
-					SYSLOG("igfx", "failed to route WriteRegister32 for cfl %d", bklCoffeeFb);
-					patcher.clearError();
-				}
-			} else {
-				SYSLOG("igfx", "failed to find ReadRegister32 for cfl %d", bklCoffeeFb);
-			}
-		}
-		
-		if (maxLinkRatePatch) {
-			auto readAUXAddress = patcher.solveSymbol(index, "__ZN31AppleIntelFramebufferController7ReadAUXEP21AppleIntelFramebufferjtPvP21AppleIntelDisplayPath", address, size);
-			if (readAUXAddress) {
-				patcher.eraseCoverageInstPrefix(readAUXAddress);
-				orgReadAUX = reinterpret_cast<decltype(orgReadAUX)>(patcher.routeFunction(readAUXAddress, reinterpret_cast<mach_vm_address_t>(wrapReadAUX), true));
-				if (orgReadAUX) {
-					DBGLOG("igfx", "MLR: ReadAUX() has been routed successfully.");
-				} else {
-					patcher.clearError();
-					SYSLOG("igfx", "MLR: Failed to route ReadAUX().");
-				}
-			} else {
-				SYSLOG("igfx", "MLR: Failed to find ReadAUX().");
-			}
-		}
-		
-		if (blackScreenPatch) {
-			bool foundSymbol = false;
-
-			// Currently it is 10.14.1 and Kaby+...
-			if (getKernelVersion() >= KernelVersion::Mojave && cpuGeneration >= CPUInfo::CpuGeneration::KabyLake) {
-				KernelPatcher::RouteRequest request("__ZN31AppleIntelFramebufferController16ComputeLaneCountEPK29IODetailedTimingInformationV2jPj", wrapComputeLaneCountNouveau, orgComputeLaneCount);
-				foundSymbol = patcher.routeMultiple(index, &request, 1, address, size);
-			}
-
-			if (!foundSymbol) {
-				KernelPatcher::RouteRequest request("__ZN31AppleIntelFramebufferController16ComputeLaneCountEPK29IODetailedTimingInformationV2jjPj", wrapComputeLaneCount, orgComputeLaneCount);
-				patcher.routeMultiple(index, &request, 1, address, size);
-			}
-		}
-
-		if (applyFramebufferPatch || dumpFramebufferToDisk || dumpPlatformTable || hdmiAutopatch) {
-			if (cpuGeneration == CPUInfo::CpuGeneration::SandyBridge) {
-				gPlatformListIsSNB = true;
-				gPlatformInformationList = patcher.solveSymbol<void *>(index, "_PlatformInformationList", address, size);
-			} else {
-				gPlatformListIsSNB = false;
-				gPlatformInformationList = patcher.solveSymbol<void *>(index, "_gPlatformInformationList", address, size);
-			}
-
-			DBGLOG("igfx", "platform is snb %d and list " PRIKADDR, gPlatformListIsSNB, CASTKADDR(gPlatformInformationList));
-
-			if (gPlatformInformationList) {
-				framebufferStart = reinterpret_cast<uint8_t *>(address);
-				framebufferSize = size;
-
-				auto fbGetOSInformation = "__ZN31AppleIntelFramebufferController16getOSInformationEv";
-				if (cpuGeneration == CPUInfo::CpuGeneration::SandyBridge)
-					fbGetOSInformation = "__ZN23AppleIntelSNBGraphicsFB16getOSInformationEv";
-				else if (cpuGeneration == CPUInfo::CpuGeneration::IvyBridge)
-					fbGetOSInformation = "__ZN25AppleIntelCapriController16getOSInformationEv";
-				else if (cpuGeneration == CPUInfo::CpuGeneration::Haswell)
-					fbGetOSInformation = "__ZN24AppleIntelAzulController16getOSInformationEv";
-				else if (cpuGeneration == CPUInfo::CpuGeneration::Broadwell)
-					fbGetOSInformation = "__ZN22AppleIntelFBController16getOSInformationEv";
-
-				KernelPatcher::RouteRequest request(fbGetOSInformation, wrapGetOSInformation, orgGetOSInformation);
-				patcher.routeMultiple(index, &request, 1, address, size);
-			} else {
-				SYSLOG("igfx", "failed to obtain gPlatformInformationList pointer with code %d", patcher.getError());
-				patcher.clearError();
-			}
-		}
-		return true;
-	}
-
-	return false;
+    if (currentGraphics && currentGraphics->loadIndex == index) {
+        if (pavpDisablePatch) {
+            auto callbackSym = "__ZN16IntelAccelerator19PAVPCommandCallbackE22PAVPSessionCommandID_tjPjb";
+            if (cpuGeneration == CPUInfo::CpuGeneration::SandyBridge)
+                callbackSym = "__ZN15Gen6Accelerator19PAVPCommandCallbackE22PAVPSessionCommandID_t18PAVPSessionAppID_tPjb";
+            else if (cpuGeneration == CPUInfo::CpuGeneration::IvyBridge)
+                callbackSym = "__ZN16IntelAccelerator19PAVPCommandCallbackE22PAVPSessionCommandID_t18PAVPSessionAppID_tPjb";
+
+            KernelPatcher::RouteRequest request(callbackSym, wrapPavpSessionCallback, orgPavpSessionCallback);
+            patcher.routeMultiple(index, &request, 1, address, size);
+        }
+
+        if (forceOpenGL || moderniseAccelerator || avoidFirmwareLoading) {
+            auto startSym = "__ZN16IntelAccelerator5startEP9IOService";
+            if (cpuGeneration == CPUInfo::CpuGeneration::SandyBridge)
+                startSym = "__ZN16IntelAccelerator5startEP9IOService";
+
+            KernelPatcher::RouteRequest request(startSym, wrapAcceleratorStart, orgAcceleratorStart);
+            patcher.routeMultiple(index, &request, 1, address, size);
+
+            if (loadGuCFirmware)
+                loadIGScheduler4Patches(patcher, index, address, size);
+        }
+
+        if (readDescriptorPatch) {
+            KernelPatcher::RouteRequest request("__ZNK25IGHardwareGlobalPageTable4readEyRyS0_", globalPageTableRead);
+            patcher.routeMultiple(index, &request, 1, address, size);
+        }
+
+        return true;
+    }
+
+    if ((currentFramebuffer && currentFramebuffer->loadIndex == index) ||
+        (currentFramebufferOpt && currentFramebufferOpt->loadIndex == index)) {
+        // Find actual framebuffer used (kaby or coffee)
+        auto realFramebuffer = (currentFramebuffer && currentFramebuffer->loadIndex == index) ? currentFramebuffer : currentFramebufferOpt;
+        // Accept Coffee FB and enable backlight patches unless Off (Auto turns them on by default).
+        bool bklCoffeeFb = realFramebuffer == &kextIntelCFLFb && cflBacklightPatch != CoffeeBacklightPatch::Off;
+        // Accept Kaby FB and enable backlight patches if On (Auto is irrelevant here).
+        bool bklKabyFb = realFramebuffer == &kextIntelKBLFb && cflBacklightPatch == CoffeeBacklightPatch::On;
+        if (bklCoffeeFb || bklKabyFb) {
+            // Intel backlight is modeled via pulse-width modulation (PWM). See page 144 of:
+            // https://01.org/sites/default/files/documentation/intel-gfx-prm-osrc-kbl-vol12-display.pdf
+            // Singal-wise it looks as a cycle of signal levels on the timeline:
+            // 22111100221111002211110022111100 (4 cycles)
+            // 0 - no signal, 1 - no value (no pulse), 2 - pulse (light on)
+            // - Physical Cycle (0+1+2) defines maximum backlight frequency, limited by HW precision.
+            // - Base Cycle (1+2) defines [1/PWM Base Frequency], limited by physical cycle, see BXT_BLC_PWM_FREQ1.
+            // - Duty Cycle (2) defines [1/PWM Increment] - backlight level,
+            //   [PWM Frequency Divider] - backlight max, see BXT_BLC_PWM_DUTY1.
+            // - Duty Cycle position (first vs last) is [PWM Polarity]
+            //
+            // Duty cycle = PWM Base Frequeny * (1 / PWM Increment) / PWM Frequency Divider
+            //
+            // On macOS there are extra limitations:
+            // - All values and operations are u32 (32-bit unsigned)
+            // - [1/PWM Increment] has 0 to 0xFFFF range
+            // - [PWM Frequency Divider] is fixed to be 0xFFFF
+            // - [PWM Base Frequency] is capped by 0xFFFF (to avoid u32 wraparound), and is hardcoded
+            //   either in Framebuffer data (pre-CFL) or in the code (CFL: 7777 or 22222).
+            //
+            // On CFL the following patches have to be applied:
+            // - Hardcoded [PWM Base Frequency] should be patched or set after the hardcoded value is written by patching
+            //   hardcoded frequencies. 65535 is used by default.
+            // - If [PWM Base Frequency] is > 65535, to avoid a wraparound code calculating BXT_BLC_PWM_DUTY1
+            //   should be replaced to use 64-bit arithmetics.
+            // [PWM Base Frequency] can be specified via igfxbklt=1 boot-arg or backlight-base-frequency property.
+
+            // This patch will overwrite WriteRegister32 function to rescale all the register writes of backlight controller.
+            // Slightly different methods are used for CFL hardware running on KBL and CFL drivers.
+
+            auto regRead = patcher.solveSymbol<decltype(orgCflReadRegister32)>
+                (index, "__ZN31AppleIntelFramebufferController14ReadRegister32Em", address, size);
+            auto regWrite = patcher.solveSymbol(index, "__ZN31AppleIntelFramebufferController15WriteRegister32Emj", address, size);
+            if (regWrite) {
+                (bklCoffeeFb ? orgCflReadRegister32 : orgKblReadRegister32) = regRead;
+
+                patcher.eraseCoverageInstPrefix(regWrite);
+                auto orgRegWrite = reinterpret_cast<decltype(orgCflWriteRegister32)>
+                    (patcher.routeFunction(regWrite, reinterpret_cast<mach_vm_address_t>(bklCoffeeFb ? wrapCflWriteRegister32 : wrapKblWriteRegister32), true));
+
+                if (orgRegWrite) {
+                    (bklCoffeeFb ? orgCflWriteRegister32 : orgKblWriteRegister32) = orgRegWrite;
+                } else {
+                    SYSLOG("igfx", "failed to route WriteRegister32 for cfl %d", bklCoffeeFb);
+                    patcher.clearError();
+                }
+            } else {
+                SYSLOG("igfx", "failed to find ReadRegister32 for cfl %d", bklCoffeeFb);
+            }
+        }
+        
+        if (maxLinkRatePatch) {
+            auto readAUXAddress = patcher.solveSymbol(index, "__ZN31AppleIntelFramebufferController7ReadAUXEP21AppleIntelFramebufferjtPvP21AppleIntelDisplayPath", address, size);
+            if (readAUXAddress) {
+                patcher.eraseCoverageInstPrefix(readAUXAddress);
+                orgReadAUX = reinterpret_cast<decltype(orgReadAUX)>(patcher.routeFunction(readAUXAddress, reinterpret_cast<mach_vm_address_t>(wrapReadAUX), true));
+                if (orgReadAUX) {
+                    DBGLOG("igfx", "MLR: ReadAUX() has been routed successfully.");
+                } else {
+                    patcher.clearError();
+                    SYSLOG("igfx", "MLR: Failed to route ReadAUX().");
+                }
+            } else {
+                SYSLOG("igfx", "MLR: Failed to find ReadAUX().");
+            }
+        }
+        
+        if (blackScreenPatch) {
+            bool foundSymbol = false;
+
+            // Currently it is 10.14.1 and Kaby+...
+            if (getKernelVersion() >= KernelVersion::Mojave && cpuGeneration >= CPUInfo::CpuGeneration::KabyLake) {
+                KernelPatcher::RouteRequest request("__ZN31AppleIntelFramebufferController16ComputeLaneCountEPK29IODetailedTimingInformationV2jPj", wrapComputeLaneCountNouveau, orgComputeLaneCount);
+                foundSymbol = patcher.routeMultiple(index, &request, 1, address, size);
+            }
+
+            if (!foundSymbol) {
+                KernelPatcher::RouteRequest request("__ZN31AppleIntelFramebufferController16ComputeLaneCountEPK29IODetailedTimingInformationV2jjPj", wrapComputeLaneCount, orgComputeLaneCount);
+                patcher.routeMultiple(index, &request, 1, address, size);
+            }
+        }
+
+        if (applyFramebufferPatch || dumpFramebufferToDisk || dumpPlatformTable || hdmiAutopatch) {
+            if (cpuGeneration == CPUInfo::CpuGeneration::SandyBridge) {
+                gPlatformListIsSNB = true;
+                gPlatformInformationList = patcher.solveSymbol<void *>(index, "_PlatformInformationList", address, size);
+            } else {
+                gPlatformListIsSNB = false;
+                gPlatformInformationList = patcher.solveSymbol<void *>(index, "_gPlatformInformationList", address, size);
+            }
+
+            DBGLOG("igfx", "platform is snb %d and list " PRIKADDR, gPlatformListIsSNB, CASTKADDR(gPlatformInformationList));
+
+            if (gPlatformInformationList) {
+                framebufferStart = reinterpret_cast<uint8_t *>(address);
+                framebufferSize = size;
+
+                auto fbGetOSInformation = "__ZN31AppleIntelFramebufferController16getOSInformationEv";
+                if (cpuGeneration == CPUInfo::CpuGeneration::SandyBridge)
+                    fbGetOSInformation = "__ZN23AppleIntelSNBGraphicsFB16getOSInformationEv";
+                else if (cpuGeneration == CPUInfo::CpuGeneration::IvyBridge)
+                    fbGetOSInformation = "__ZN25AppleIntelCapriController16getOSInformationEv";
+                else if (cpuGeneration == CPUInfo::CpuGeneration::Haswell)
+                    fbGetOSInformation = "__ZN24AppleIntelAzulController16getOSInformationEv";
+                else if (cpuGeneration == CPUInfo::CpuGeneration::Broadwell)
+                    fbGetOSInformation = "__ZN22AppleIntelFBController16getOSInformationEv";
+
+                KernelPatcher::RouteRequest request(fbGetOSInformation, wrapGetOSInformation, orgGetOSInformation);
+                patcher.routeMultiple(index, &request, 1, address, size);
+            } else {
+                SYSLOG("igfx", "failed to obtain gPlatformInformationList pointer with code %d", patcher.getError());
+                patcher.clearError();
+            }
+        }
+        return true;
+    }
+
+    return false;
 }
 
 IOReturn IGFX::wrapPavpSessionCallback(void *intelAccelerator, int32_t sessionCommand, uint32_t sessionAppId, uint32_t *a4, bool flag) {
-	//DBGLOG("igfx, "pavpCallback: cmd = %d, flag = %d, app = %u, a4 = %s", sessionCommand, flag, sessionAppId, a4 == nullptr ? "null" : "not null");
-
-	if (sessionCommand == 4) {
-		DBGLOG("igfx", "pavpSessionCallback: enforcing error on cmd 4 (send to ring?)!");
-		return kIOReturnTimeout; // or kIOReturnSuccess
-	}
-
-	return FunctionCast(wrapPavpSessionCallback, callbackIGFX->orgPavpSessionCallback)(intelAccelerator, sessionCommand, sessionAppId, a4, flag);
+    //DBGLOG("igfx, "pavpCallback: cmd = %d, flag = %d, app = %u, a4 = %s", sessionCommand, flag, sessionAppId, a4 == nullptr ? "null" : "not null");
+
+    if (sessionCommand == 4) {
+        DBGLOG("igfx", "pavpSessionCallback: enforcing error on cmd 4 (send to ring?)!");
+        return kIOReturnTimeout; // or kIOReturnSuccess
+    }
+
+    return FunctionCast(wrapPavpSessionCallback, callbackIGFX->orgPavpSessionCallback)(intelAccelerator, sessionCommand, sessionAppId, a4, flag);
 }
 
 bool IGFX::globalPageTableRead(void *hardwareGlobalPageTable, uint64_t address, uint64_t &physAddress, uint64_t &flags) {
-	uint64_t pageNumber = address >> PAGE_SHIFT;
-	uint64_t pageEntry = getMember<uint64_t *>(hardwareGlobalPageTable, 0x28)[pageNumber];
-	// PTE: Page Table Entry for 4KB Page, page 82:
-	// https://01.org/sites/default/files/documentation/intel-gfx-prm-osrc-kbl-vol05-memory_views.pdf.
-	physAddress = pageEntry & 0x7FFFFFF000ULL; // HAW-1:12, where HAW is 39.
-	flags = pageEntry & PAGE_MASK; // 11:0
-	// Relevant flag bits are as follows:
-	// 2 Ignored          Ignored (h/w does not care about values behind ignored registers)
-	// 1 R/W: Read/Write  Write permission rights. If 0, write permission not granted for requests with user-level privilege
-	//                    (and requests with supervisor-level privilege, if WPE=1 in the relevant extended-context-entry) to
-	//                    the memory region controlled by this entry. See a later section for access rights.
-	//                    GPU does not support Supervisor mode contexts.
-	// 0 P: Present       This bit must be “1” to point to a valid Page.
-	//
-	// In 10.14.4b1 the return condition changed from (flags & 7U) != 0 to (flags & 1U) != 0. The change makes good sense to me, but
-	// it results in crashes on 10.14.4b1 on many ASUS Z170 and Z270 boards with connector-less IGPU framebuffer.
-	// The reason for that is that __ZNK31IGHardwarePerProcessPageTable6422readDescriptorForRangeERK14IGAddressRangePPN10IGPagePool14PageDescriptorE
-	// unconditionally returns true but actually returns NULL PageDescriptor, which subsequently results in OSAddAtomic64(&this->counter)
-	// __ZN31IGHardwarePerProcessPageTable6421mapDescriptorForRangeERK14IGAddressRangePN10IGPagePool14PageDescriptorE writing to invalid address.
-	//
-	// Fault CR2: 0x0000000000000028, Error code: 0x0000000000000002, Fault CPU: 0x1, PL: 0, VF: 0
-	// 0xffffff821885b8f0 : 0xffffff801d3c7dc4 mach_kernel : _OSAddAtomic64 + 0x4
-	// 0xffffff821885b9e0 : 0xffffff7f9f3f1845 com.apple.driver.AppleIntelKBLGraphics :
-	//                      __ZN31IGHardwarePerProcessPageTable6421mapDescriptorForRangeERK14IGAddressRangePN10IGPagePool14PageDescriptorE + 0x6b
-	// 0xffffff821885ba20 : 0xffffff7f9f40a3c3 com.apple.driver.AppleIntelKBLGraphics :
-	//                      __ZN29IGHardwarePerProcessPageTable25synchronizePageDescriptorEPKS_RK14IGAddressRangeb + 0x51
-	// 0xffffff821885ba50 : 0xffffff7f9f40a36b com.apple.driver.AppleIntelKBLGraphics :
-	//                      __ZN29IGHardwarePerProcessPageTable15synchronizeWithIS_EEvPKT_RK14IGAddressRangeb + 0x37
-	// 0xffffff821885ba70 : 0xffffff7f9f3b1716 com.apple.driver.AppleIntelKBLGraphics : __ZN15IGMemoryManager19newPageTableForTaskEP11IGAccelTask + 0x98
-	// 0xffffff821885baa0 : 0xffffff7f9f40a716 com.apple.driver.AppleIntelKBLGraphics : __ZN11IGAccelTask15initWithOptionsEP16IntelAccelerator + 0x108
-	// 0xffffff821885bad0 : 0xffffff7f9f40a5f7 com.apple.driver.AppleIntelKBLGraphics : __ZN11IGAccelTask11withOptionsEP16IntelAccelerator + 0x31
-	// 0xffffff821885baf0 : 0xffffff7f9f3bfaf0 com.apple.driver.AppleIntelKBLGraphics : __ZN16IntelAccelerator17createUserGPUTaskEv + 0x30
-	// 0xffffff821885bb10 : 0xffffff7f9f2f7520 com.apple.iokit.IOAcceleratorFamily2 : __ZN14IOAccelShared24initEP22IOGraphicsAccelerator2P4task + 0x2e
-	// 0xffffff821885bb50 : 0xffffff7f9f30c157 com.apple.iokit.IOAcceleratorFamily2 : __ZN22IOGraphicsAccelerator212createSharedEP4task + 0x33
-	// 0xffffff821885bb80 : 0xffffff7f9f2faa95 com.apple.iokit.IOAcceleratorFamily2 : __ZN24IOAccelSharedUserClient211sharedStartEv + 0x2b
-	// 0xffffff821885bba0 : 0xffffff7f9f401ca2 com.apple.driver.AppleIntelKBLGraphics : __ZN23IGAccelSharedUserClient11sharedStartEv + 0x16
-	// 0xffffff821885bbc0 : 0xffffff7f9f2f8aaa com.apple.iokit.IOAcceleratorFamily2 : __ZN24IOAccelSharedUserClient25startEP9IOService + 0x9c
-	// 0xffffff821885bbf0 : 0xffffff7f9f30ba3c com.apple.iokit.IOAcceleratorFamily2 : __ZN22IOGraphicsAccelerator213newUserClientEP4taskPvjPP12IOUserClient + 0x43e
-	// 0xffffff821885bc80 : 0xffffff801d42a040 mach_kernel : __ZN9IOService13newUserClientEP4taskPvjP12OSDictionaryPP12IOUserClient + 0x30
-	// 0xffffff821885bcd0 : 0xffffff801d48ef9a mach_kernel : _is_io_service_open_extended + 0x10a
-	// 0xffffff821885bd30 : 0xffffff801ce96b52 mach_kernel : _iokit_server_routine + 0x58d2
-	// 0xffffff821885bd80 : 0xffffff801cdb506c mach_kernel : _ipc_kobject_server + 0x12c
-	// 0xffffff821885bdd0 : 0xffffff801cd8fa91 mach_kernel : _ipc_kmsg_send + 0xd1
-	// 0xffffff821885be50 : 0xffffff801cda42fe mach_kernel : _mach_msg_overwrite_trap + 0x3ce
-	// 0xffffff821885bef0 : 0xffffff801cec3e87 mach_kernel : _mach_call_munger64 + 0x257
-	// 0xffffff821885bfa0 : 0xffffff801cd5d2c6 mach_kernel : _hndl_mach_scall64 + 0x16
-	//
-	// Even so the change makes good sense to me, and most likely the real bug is elsewhere. The change workarounds the issue by also checking
-	// for the W (writeable) bit in addition to P (present). Presumably this works because some code misuses ::read method to iterate
-	// over page table instead of obtaining valid mapped physical address.
-	return (flags & 3U) != 0;
+    uint64_t pageNumber = address >> PAGE_SHIFT;
+    uint64_t pageEntry = getMember<uint64_t *>(hardwareGlobalPageTable, 0x28)[pageNumber];
+    // PTE: Page Table Entry for 4KB Page, page 82:
+    // https://01.org/sites/default/files/documentation/intel-gfx-prm-osrc-kbl-vol05-memory_views.pdf.
+    physAddress = pageEntry & 0x7FFFFFF000ULL; // HAW-1:12, where HAW is 39.
+    flags = pageEntry & PAGE_MASK; // 11:0
+    // Relevant flag bits are as follows:
+    // 2 Ignored          Ignored (h/w does not care about values behind ignored registers)
+    // 1 R/W: Read/Write  Write permission rights. If 0, write permission not granted for requests with user-level privilege
+    //                    (and requests with supervisor-level privilege, if WPE=1 in the relevant extended-context-entry) to
+    //                    the memory region controlled by this entry. See a later section for access rights.
+    //                    GPU does not support Supervisor mode contexts.
+    // 0 P: Present       This bit must be “1” to point to a valid Page.
+    //
+    // In 10.14.4b1 the return condition changed from (flags & 7U) != 0 to (flags & 1U) != 0. The change makes good sense to me, but
+    // it results in crashes on 10.14.4b1 on many ASUS Z170 and Z270 boards with connector-less IGPU framebuffer.
+    // The reason for that is that __ZNK31IGHardwarePerProcessPageTable6422readDescriptorForRangeERK14IGAddressRangePPN10IGPagePool14PageDescriptorE
+    // unconditionally returns true but actually returns NULL PageDescriptor, which subsequently results in OSAddAtomic64(&this->counter)
+    // __ZN31IGHardwarePerProcessPageTable6421mapDescriptorForRangeERK14IGAddressRangePN10IGPagePool14PageDescriptorE writing to invalid address.
+    //
+    // Fault CR2: 0x0000000000000028, Error code: 0x0000000000000002, Fault CPU: 0x1, PL: 0, VF: 0
+    // 0xffffff821885b8f0 : 0xffffff801d3c7dc4 mach_kernel : _OSAddAtomic64 + 0x4
+    // 0xffffff821885b9e0 : 0xffffff7f9f3f1845 com.apple.driver.AppleIntelKBLGraphics :
+    //                      __ZN31IGHardwarePerProcessPageTable6421mapDescriptorForRangeERK14IGAddressRangePN10IGPagePool14PageDescriptorE + 0x6b
+    // 0xffffff821885ba20 : 0xffffff7f9f40a3c3 com.apple.driver.AppleIntelKBLGraphics :
+    //                      __ZN29IGHardwarePerProcessPageTable25synchronizePageDescriptorEPKS_RK14IGAddressRangeb + 0x51
+    // 0xffffff821885ba50 : 0xffffff7f9f40a36b com.apple.driver.AppleIntelKBLGraphics :
+    //                      __ZN29IGHardwarePerProcessPageTable15synchronizeWithIS_EEvPKT_RK14IGAddressRangeb + 0x37
+    // 0xffffff821885ba70 : 0xffffff7f9f3b1716 com.apple.driver.AppleIntelKBLGraphics : __ZN15IGMemoryManager19newPageTableForTaskEP11IGAccelTask + 0x98
+    // 0xffffff821885baa0 : 0xffffff7f9f40a716 com.apple.driver.AppleIntelKBLGraphics : __ZN11IGAccelTask15initWithOptionsEP16IntelAccelerator + 0x108
+    // 0xffffff821885bad0 : 0xffffff7f9f40a5f7 com.apple.driver.AppleIntelKBLGraphics : __ZN11IGAccelTask11withOptionsEP16IntelAccelerator + 0x31
+    // 0xffffff821885baf0 : 0xffffff7f9f3bfaf0 com.apple.driver.AppleIntelKBLGraphics : __ZN16IntelAccelerator17createUserGPUTaskEv + 0x30
+    // 0xffffff821885bb10 : 0xffffff7f9f2f7520 com.apple.iokit.IOAcceleratorFamily2 : __ZN14IOAccelShared24initEP22IOGraphicsAccelerator2P4task + 0x2e
+    // 0xffffff821885bb50 : 0xffffff7f9f30c157 com.apple.iokit.IOAcceleratorFamily2 : __ZN22IOGraphicsAccelerator212createSharedEP4task + 0x33
+    // 0xffffff821885bb80 : 0xffffff7f9f2faa95 com.apple.iokit.IOAcceleratorFamily2 : __ZN24IOAccelSharedUserClient211sharedStartEv + 0x2b
+    // 0xffffff821885bba0 : 0xffffff7f9f401ca2 com.apple.driver.AppleIntelKBLGraphics : __ZN23IGAccelSharedUserClient11sharedStartEv + 0x16
+    // 0xffffff821885bbc0 : 0xffffff7f9f2f8aaa com.apple.iokit.IOAcceleratorFamily2 : __ZN24IOAccelSharedUserClient25startEP9IOService + 0x9c
+    // 0xffffff821885bbf0 : 0xffffff7f9f30ba3c com.apple.iokit.IOAcceleratorFamily2 : __ZN22IOGraphicsAccelerator213newUserClientEP4taskPvjPP12IOUserClient + 0x43e
+    // 0xffffff821885bc80 : 0xffffff801d42a040 mach_kernel : __ZN9IOService13newUserClientEP4taskPvjP12OSDictionaryPP12IOUserClient + 0x30
+    // 0xffffff821885bcd0 : 0xffffff801d48ef9a mach_kernel : _is_io_service_open_extended + 0x10a
+    // 0xffffff821885bd30 : 0xffffff801ce96b52 mach_kernel : _iokit_server_routine + 0x58d2
+    // 0xffffff821885bd80 : 0xffffff801cdb506c mach_kernel : _ipc_kobject_server + 0x12c
+    // 0xffffff821885bdd0 : 0xffffff801cd8fa91 mach_kernel : _ipc_kmsg_send + 0xd1
+    // 0xffffff821885be50 : 0xffffff801cda42fe mach_kernel : _mach_msg_overwrite_trap + 0x3ce
+    // 0xffffff821885bef0 : 0xffffff801cec3e87 mach_kernel : _mach_call_munger64 + 0x257
+    // 0xffffff821885bfa0 : 0xffffff801cd5d2c6 mach_kernel : _hndl_mach_scall64 + 0x16
+    //
+    // Even so the change makes good sense to me, and most likely the real bug is elsewhere. The change workarounds the issue by also checking
+    // for the W (writeable) bit in addition to P (present). Presumably this works because some code misuses ::read method to iterate
+    // over page table instead of obtaining valid mapped physical address.
+    return (flags & 3U) != 0;
 }
 
 bool IGFX::wrapComputeLaneCount(void *that, void *timing, uint32_t bpp, int32_t availableLanes, int32_t *laneCount) {
-	DBGLOG("igfx", "computeLaneCount: bpp = %u, available = %d", bpp, availableLanes);
-
-	// It seems that AGDP fails to properly detect external boot monitors. As a result computeLaneCount
-	// is mistakengly called for any boot monitor (e.g. HDMI/DVI), while it is only meant to be used for
-	// DP (eDP) displays. More details could be found at:
-	// https://github.com/vit9696/Lilu/issues/27#issuecomment-372103559
-	// Since the only problematic function is AppleIntelFramebuffer::validateDetailedTiming, there are
-	// multiple ways to workaround it.
-	// 1. In 10.13.4 Apple added an additional extended timing validation call, which happened to be
-	// guardded by a HDMI 2.0 enable boot-arg, which resulted in one bug fixing the other, and 10.13.5
-	// broke it again.
-	// 2. Another good way is to intercept AppleIntelFramebufferController::RegisterAGDCCallback and
-	// make sure AppleGraphicsDevicePolicy::_VendorEventHandler returns mode 2 (not 0) for event 10.
-	// 3. Disabling AGDC by nopping AppleIntelFramebufferController::RegisterAGDCCallback is also fine.
-	// Simply returning true from computeLaneCount and letting 0 to be compared against zero so far was
-	// least destructive and most reliable. Let's stick with it until we could solve more problems.
-	bool r = FunctionCast(wrapComputeLaneCount, callbackIGFX->orgComputeLaneCount)(that, timing, bpp, availableLanes, laneCount);
-	if (!r && *laneCount == 0) {
-		DBGLOG("igfx", "reporting worked lane count (legacy)");
-		r = true;
-	}
-
-	return r;
+    DBGLOG("igfx", "computeLaneCount: bpp = %u, available = %d", bpp, availableLanes);
+
+    // It seems that AGDP fails to properly detect external boot monitors. As a result computeLaneCount
+    // is mistakengly called for any boot monitor (e.g. HDMI/DVI), while it is only meant to be used for
+    // DP (eDP) displays. More details could be found at:
+    // https://github.com/vit9696/Lilu/issues/27#issuecomment-372103559
+    // Since the only problematic function is AppleIntelFramebuffer::validateDetailedTiming, there are
+    // multiple ways to workaround it.
+    // 1. In 10.13.4 Apple added an additional extended timing validation call, which happened to be
+    // guardded by a HDMI 2.0 enable boot-arg, which resulted in one bug fixing the other, and 10.13.5
+    // broke it again.
+    // 2. Another good way is to intercept AppleIntelFramebufferController::RegisterAGDCCallback and
+    // make sure AppleGraphicsDevicePolicy::_VendorEventHandler returns mode 2 (not 0) for event 10.
+    // 3. Disabling AGDC by nopping AppleIntelFramebufferController::RegisterAGDCCallback is also fine.
+    // Simply returning true from computeLaneCount and letting 0 to be compared against zero so far was
+    // least destructive and most reliable. Let's stick with it until we could solve more problems.
+    bool r = FunctionCast(wrapComputeLaneCount, callbackIGFX->orgComputeLaneCount)(that, timing, bpp, availableLanes, laneCount);
+    if (!r && *laneCount == 0) {
+        DBGLOG("igfx", "reporting worked lane count (legacy)");
+        r = true;
+    }
+
+    return r;
 }
 
 bool IGFX::wrapComputeLaneCountNouveau(void *that, void *timing, int32_t availableLanes, int32_t *laneCount) {
-	bool r = FunctionCast(wrapComputeLaneCountNouveau, callbackIGFX->orgComputeLaneCount)(that, timing, availableLanes, laneCount);
-	if (!r && *laneCount == 0) {
-		DBGLOG("igfx", "reporting worked lane count (nouveau)");
-		r = true;
-	}
-
-	return r;
+    bool r = FunctionCast(wrapComputeLaneCountNouveau, callbackIGFX->orgComputeLaneCount)(that, timing, availableLanes, laneCount);
+    if (!r && *laneCount == 0) {
+        DBGLOG("igfx", "reporting worked lane count (nouveau)");
+        r = true;
+    }
+
+    return r;
 }
 
 OSObject *IGFX::wrapCopyExistingServices(OSDictionary *matching, IOOptionBits inState, IOOptionBits options) {
-	if (matching && inState == kIOServiceMatchedState && options == 0) {
-		auto name = OSDynamicCast(OSString, matching->getObject(gIONameMatchKey));
-		if (name) {
-			DBGLOG("igfx", "found matching request by name %s", name->getCStringNoCopy());
-			if (name->isEqualTo("Gen6Accelerator")) {
-				DBGLOG("igfx", "found and fixed Gen6Accelerator request");
-				auto accel = OSString::withCString("IntelAccelerator");
-				if (accel) {
-					matching->setObject(gIONameMatchKey, accel);
-					accel->release();
-				}
-			}
-		}
-	}
-
-	return FunctionCast(wrapCopyExistingServices, callbackIGFX->orgCopyExistingServices)(matching, inState, options);
+    if (matching && inState == kIOServiceMatchedState && options == 0) {
+        auto name = OSDynamicCast(OSString, matching->getObject(gIONameMatchKey));
+        if (name) {
+            DBGLOG("igfx", "found matching request by name %s", name->getCStringNoCopy());
+            if (name->isEqualTo("Gen6Accelerator")) {
+                DBGLOG("igfx", "found and fixed Gen6Accelerator request");
+                auto accel = OSString::withCString("IntelAccelerator");
+                if (accel) {
+                    matching->setObject(gIONameMatchKey, accel);
+                    accel->release();
+                }
+            }
+        }
+    }
+
+    return FunctionCast(wrapCopyExistingServices, callbackIGFX->orgCopyExistingServices)(matching, inState, options);
 }
 
 bool IGFX::wrapAcceleratorStart(IOService *that, IOService *provider) {
-	// By default Apple drivers load Apple-specific firmware, which is incompatible.
-	// On KBL they do it unconditionally, which causes infinite loop.
-	// On 10.13 there is an option to ignore/load a generic firmware, which we set here.
-	// On 10.12 it is not necessary.
-	if (callbackIGFX->avoidFirmwareLoading) {
-		auto dev = OSDynamicCast(OSDictionary, that->getProperty("Development"));
-		if (dev && dev->getObject("GraphicsSchedulerSelect")) {
-			auto newDev = OSDynamicCast(OSDictionary, dev->copyCollection());
-			if (newDev) {
-				// 1 - Automatic scheduler (Apple -> fallback to disabled)
-				// 2 - Force disable via plist
-				// 3 - Apple Scheduler
-				// 4 - Reference Scheduler
-				auto num = OSNumber::withNumber(callbackIGFX->loadGuCFirmware ? 4 : 2, 32);
-				if (num) {
-					newDev->setObject("GraphicsSchedulerSelect", num);
-					num->release();
-					that->setProperty("Development", newDev);
-					newDev->release();
-				}
-			}
-		}
-	}
-
-	if (callbackIGFX->forceOpenGL) {
-		DBGLOG("igfx", "disabling metal support");
-		that->removeProperty("MetalPluginClassName");
-		that->removeProperty("MetalPluginName");
-		that->removeProperty("MetalStatisticsName");
-	}
-
-	if (callbackIGFX->moderniseAccelerator)
-		that->setName("IntelAccelerator");
-
-	return FunctionCast(wrapAcceleratorStart, callbackIGFX->orgAcceleratorStart)(that, provider);
+    // By default Apple drivers load Apple-specific firmware, which is incompatible.
+    // On KBL they do it unconditionally, which causes infinite loop.
+    // On 10.13 there is an option to ignore/load a generic firmware, which we set here.
+    // On 10.12 it is not necessary.
+    if (callbackIGFX->avoidFirmwareLoading) {
+        auto dev = OSDynamicCast(OSDictionary, that->getProperty("Development"));
+        if (dev && dev->getObject("GraphicsSchedulerSelect")) {
+            auto newDev = OSDynamicCast(OSDictionary, dev->copyCollection());
+            if (newDev) {
+                // 1 - Automatic scheduler (Apple -> fallback to disabled)
+                // 2 - Force disable via plist
+                // 3 - Apple Scheduler
+                // 4 - Reference Scheduler
+                auto num = OSNumber::withNumber(callbackIGFX->loadGuCFirmware ? 4 : 2, 32);
+                if (num) {
+                    newDev->setObject("GraphicsSchedulerSelect", num);
+                    num->release();
+                    that->setProperty("Development", newDev);
+                    newDev->release();
+                }
+            }
+        }
+    }
+
+    if (callbackIGFX->forceOpenGL) {
+        DBGLOG("igfx", "disabling metal support");
+        that->removeProperty("MetalPluginClassName");
+        that->removeProperty("MetalPluginName");
+        that->removeProperty("MetalStatisticsName");
+    }
+
+    if (callbackIGFX->moderniseAccelerator)
+        that->setName("IntelAccelerator");
+
+    return FunctionCast(wrapAcceleratorStart, callbackIGFX->orgAcceleratorStart)(that, provider);
 }
 
 /**
  *  ReadAUX wrapper to modify the maximum link rate valud in the DPCD buffer
  */
 int IGFX::wrapReadAUX(void *that, IORegistryEntry *framebuffer, uint32_t address, uint16_t length, void *buffer, void *displayPath) {
-	
-	//
-	// Abstract:
-	//
-	// Several fields in an `AppleIntelFramebuffer` instance are left zeroed because of
-	// an invalid value of maximum link rate reported by DPCD of the builtin display.
-	//
-	// One of those fields, namely the number of lanes, is later used as a divisor during
-	// the link training, resulting in a kernel panic triggered by a divison-by-zero.
-	//
-	// DPCD are retrieved from the display via a helper function named ReadAUX().
-	// This wrapper function checks whether the driver is reading receiver capabilities
-	// from DPCD of the builtin display and then provides a custom maximum link rate value,
-	// so that we don't need to update the binary patch on each system update.
-	//
-	// If you are interested in the story behind this fix, take a look at my blog posts.
-	// Phase 1: https://www.firewolf.science/2018/10/coffee-lake-intel-uhd-graphics-630-on-macos-mojave-a-compromise-solution-to-the-kernel-panic-due-to-division-by-zero-in-the-framebuffer-driver/
-	// Phase 2: https://www.firewolf.science/2018/11/coffee-lake-intel-uhd-graphics-630-on-macos-mojave-a-nearly-ultimate-solution-to-the-kernel-panic-due-to-division-by-zero-in-the-framebuffer-driver/
-	
-	// Call the original ReadAUX() function to read from DPCD
-	int retVal = callbackIGFX->orgReadAUX(that, framebuffer, address, length, buffer, displayPath);
-	
-	// Guard: Check the DPCD register address
-	// The first 16 fields of the receiver capabilities reside at 0x0 (DPCD Register Address)
-	if (address != 0)
-		return retVal;
-	
-	// The driver tries to read the first 16 bytes from DPCD
-	// Get the current framebuffer index (An UInt32 field at 0x1dc in a framebuffer instance)
-	// We read the value of "IOFBDependentIndex" instead of accessing that field directly
-	auto index = OSDynamicCast(OSNumber, framebuffer->getProperty("IOFBDependentIndex"));
-	
-	// Guard: Should be able to retrieve the index from the registry
-	if (!index) {
-		SYSLOG("igfx", "MLR: wrapReadAUX: Failed to read the current framebuffer index.");
-		return retVal;
-	}
-	
-	// Guard: Check the framebuffer index
-	// By default, FB 0 refers the builtin display
-	if (index->unsigned32BitValue() != 0)
-		// The driver is reading DPCD for an external display
-		return retVal;
-	
-	// The driver tries to read the receiver capabilities for the builtin display
-	auto caps = reinterpret_cast<DPCDCap16*>(buffer);
-	
-	// Set the custom maximum link rate value
-	caps->maxLinkRate = callbackIGFX->maxLinkRate;
-	
-	DBGLOG("igfx", "MLR: wrapReadAUX: Maximum link rate 0x%02x has been set in the DPCD buffer.", caps->maxLinkRate);
-	
-	return retVal;
+    
+    //
+    // Abstract:
+    //
+    // Several fields in an `AppleIntelFramebuffer` instance are left zeroed because of
+    // an invalid value of maximum link rate reported by DPCD of the builtin display.
+    //
+    // One of those fields, namely the number of lanes, is later used as a divisor during
+    // the link training, resulting in a kernel panic triggered by a divison-by-zero.
+    //
+    // DPCD are retrieved from the display via a helper function named ReadAUX().
+    // This wrapper function checks whether the driver is reading receiver capabilities
+    // from DPCD of the builtin display and then provides a custom maximum link rate value,
+    // so that we don't need to update the binary patch on each system update.
+    //
+    // If you are interested in the story behind this fix, take a look at my blog posts.
+    // Phase 1: https://www.firewolf.science/2018/10/coffee-lake-intel-uhd-graphics-630-on-macos-mojave-a-compromise-solution-to-the-kernel-panic-due-to-division-by-zero-in-the-framebuffer-driver/
+    // Phase 2: https://www.firewolf.science/2018/11/coffee-lake-intel-uhd-graphics-630-on-macos-mojave-a-nearly-ultimate-solution-to-the-kernel-panic-due-to-division-by-zero-in-the-framebuffer-driver/
+    
+    // Call the original ReadAUX() function to read from DPCD
+    int retVal = callbackIGFX->orgReadAUX(that, framebuffer, address, length, buffer, displayPath);
+    
+    // Guard: Check the DPCD register address
+    // The first 16 fields of the receiver capabilities reside at 0x0 (DPCD Register Address)
+    if (address != 0)
+        return retVal;
+    
+    // The driver tries to read the first 16 bytes from DPCD
+    // Get the current framebuffer index (An UInt32 field at 0x1dc in a framebuffer instance)
+    // We read the value of "IOFBDependentIndex" instead of accessing that field directly
+    auto index = OSDynamicCast(OSNumber, framebuffer->getProperty("IOFBDependentIndex"));
+    
+    // Guard: Should be able to retrieve the index from the registry
+    if (!index) {
+        SYSLOG("igfx", "MLR: wrapReadAUX: Failed to read the current framebuffer index.");
+        return retVal;
+    }
+    
+    // Guard: Check the framebuffer index
+    // By default, FB 0 refers the builtin display
+    if (index->unsigned32BitValue() != 0)
+        // The driver is reading DPCD for an external display
+        return retVal;
+    
+    // The driver tries to read the receiver capabilities for the builtin display
+    auto caps = reinterpret_cast<DPCDCap16*>(buffer);
+    
+    // Set the custom maximum link rate value
+    caps->maxLinkRate = callbackIGFX->maxLinkRate;
+    
+    DBGLOG("igfx", "MLR: wrapReadAUX: Maximum link rate 0x%02x has been set in the DPCD buffer.", caps->maxLinkRate);
+    
+    return retVal;
 }
 
 void IGFX::wrapCflWriteRegister32(void *that, uint32_t reg, uint32_t value) {
-	if (reg == BXT_BLC_PWM_FREQ1) {
-		if (value && value != callbackIGFX->driverBacklightFrequency) {
-			DBGLOG("igfx", "wrapCflWriteRegister32: driver requested BXT_BLC_PWM_FREQ1 = 0x%x", value);
-			callbackIGFX->driverBacklightFrequency = value;
-		}
-
-		if (callbackIGFX->targetBacklightFrequency == 0) {
-			// Save the hardware PWM frequency as initially set up by the system firmware.
-			// We'll need this to restore later after system sleep.
-			callbackIGFX->targetBacklightFrequency = callbackIGFX->orgCflReadRegister32(that, BXT_BLC_PWM_FREQ1);
-			DBGLOG("igfx", "wrapCflWriteRegister32: system initialized BXT_BLC_PWM_FREQ1 = 0x%x", callbackIGFX->targetBacklightFrequency);
-
-			if (callbackIGFX->targetBacklightFrequency == 0) {
-				// This should not happen with correctly written bootloader code, but in case it does, let's use a failsafe default value.
-				callbackIGFX->targetBacklightFrequency = FallbackTargetBacklightFrequency;
-				SYSLOG("igfx", "wrapCflWriteRegister32: system initialized BXT_BLC_PWM_FREQ1 is ZERO");
-			}
-		}
-
-		if (value) {
-			// Nonzero writes to this register need to use the original system value.
-			// Yet the driver can safely write zero to this register as part of system sleep.
-			value = callbackIGFX->targetBacklightFrequency;
-		}
-	} else if (reg == BXT_BLC_PWM_DUTY1) {
-		if (callbackIGFX->driverBacklightFrequency && callbackIGFX->targetBacklightFrequency) {
-			// Translate the PWM duty cycle between the driver scale value and the HW scale value
-			uint32_t rescaledValue = static_cast<uint32_t>((value * static_cast<uint64_t>(callbackIGFX->targetBacklightFrequency)) /
-				static_cast<uint64_t>(callbackIGFX->driverBacklightFrequency));
-			DBGLOG("igfx", "wrapCflWriteRegister32: write PWM_DUTY1 0x%x/0x%x, rescaled to 0x%x/0x%x", value,
-				   callbackIGFX->driverBacklightFrequency, rescaledValue, callbackIGFX->targetBacklightFrequency);
-			value = rescaledValue;
-		} else {
-			// This should never happen, but in case it does we should log it at the very least.
-			SYSLOG("igfx", "wrapCflWriteRegister32: write PWM_DUTY1 has zero frequency driver (%d) target (%d)",
-				   callbackIGFX->driverBacklightFrequency, callbackIGFX->targetBacklightFrequency);
-		}
-	}
-
-	callbackIGFX->orgCflWriteRegister32(that, reg, value);
+    if (reg == BXT_BLC_PWM_FREQ1) {
+        if (value && value != callbackIGFX->driverBacklightFrequency) {
+            DBGLOG("igfx", "wrapCflWriteRegister32: driver requested BXT_BLC_PWM_FREQ1 = 0x%x", value);
+            callbackIGFX->driverBacklightFrequency = value;
+        }
+
+        if (callbackIGFX->targetBacklightFrequency == 0) {
+            // Save the hardware PWM frequency as initially set up by the system firmware.
+            // We'll need this to restore later after system sleep.
+            callbackIGFX->targetBacklightFrequency = callbackIGFX->orgCflReadRegister32(that, BXT_BLC_PWM_FREQ1);
+            DBGLOG("igfx", "wrapCflWriteRegister32: system initialized BXT_BLC_PWM_FREQ1 = 0x%x", callbackIGFX->targetBacklightFrequency);
+
+            if (callbackIGFX->targetBacklightFrequency == 0) {
+                // This should not happen with correctly written bootloader code, but in case it does, let's use a failsafe default value.
+                callbackIGFX->targetBacklightFrequency = FallbackTargetBacklightFrequency;
+                SYSLOG("igfx", "wrapCflWriteRegister32: system initialized BXT_BLC_PWM_FREQ1 is ZERO");
+            }
+        }
+
+        if (value) {
+            // Nonzero writes to this register need to use the original system value.
+            // Yet the driver can safely write zero to this register as part of system sleep.
+            value = callbackIGFX->targetBacklightFrequency;
+        }
+    } else if (reg == BXT_BLC_PWM_DUTY1) {
+        if (callbackIGFX->driverBacklightFrequency && callbackIGFX->targetBacklightFrequency) {
+            // Translate the PWM duty cycle between the driver scale value and the HW scale value
+            uint32_t rescaledValue = static_cast<uint32_t>((value * static_cast<uint64_t>(callbackIGFX->targetBacklightFrequency)) /
+                static_cast<uint64_t>(callbackIGFX->driverBacklightFrequency));
+            DBGLOG("igfx", "wrapCflWriteRegister32: write PWM_DUTY1 0x%x/0x%x, rescaled to 0x%x/0x%x", value,
+                   callbackIGFX->driverBacklightFrequency, rescaledValue, callbackIGFX->targetBacklightFrequency);
+            value = rescaledValue;
+        } else {
+            // This should never happen, but in case it does we should log it at the very least.
+            SYSLOG("igfx", "wrapCflWriteRegister32: write PWM_DUTY1 has zero frequency driver (%d) target (%d)",
+                   callbackIGFX->driverBacklightFrequency, callbackIGFX->targetBacklightFrequency);
+        }
+    }
+
+    callbackIGFX->orgCflWriteRegister32(that, reg, value);
 }
 
 void IGFX::wrapKblWriteRegister32(void *that, uint32_t reg, uint32_t value) {
-	if (reg == BXT_BLC_PWM_FREQ1) { // aka BLC_PWM_PCH_CTL2
-		if (callbackIGFX->targetBacklightFrequency == 0) {
-			// Populate the hardware PWM frequency as initially set up by the system firmware.
-			callbackIGFX->targetBacklightFrequency = callbackIGFX->orgKblReadRegister32(that, BXT_BLC_PWM_FREQ1);
-			DBGLOG("igfx", "wrapKblWriteRegister32: system initialized BXT_BLC_PWM_FREQ1 = 0x%x", callbackIGFX->targetBacklightFrequency);
-			DBGLOG("igfx", "wrapKblWriteRegister32: system initialized BXT_BLC_PWM_CTL1 = 0x%x", callbackIGFX->orgKblReadRegister32(that, BXT_BLC_PWM_CTL1));
-
-			if (callbackIGFX->targetBacklightFrequency == 0) {
-				// This should not happen with correctly written bootloader code, but in case it does, let's use a failsafe default value.
-				callbackIGFX->targetBacklightFrequency = FallbackTargetBacklightFrequency;
-				SYSLOG("igfx", "wrapKblWriteRegister32: system initialized BXT_BLC_PWM_FREQ1 is ZERO");
-			}
-		}
-
-		// For the KBL driver, 0xc8254 (BLC_PWM_PCH_CTL2) controls the backlight intensity.
-		// High 16 of this write are the denominator (frequency), low 16 are the numerator (duty cycle).
-		// Translate this into a write to c8258 (BXT_BLC_PWM_DUTY1) for the CFL hardware, scaled by the system-provided value in c8254 (BXT_BLC_PWM_FREQ1).
-		uint16_t frequency = (value & 0xffff0000U) >> 16U;
-		uint16_t dutyCycle = value & 0xffffU;
-
-		uint32_t rescaledValue = frequency == 0 ? 0 : static_cast<uint32_t>((dutyCycle * static_cast<uint64_t>(callbackIGFX->targetBacklightFrequency)) /
-										    static_cast<uint64_t>(frequency));
-		DBGLOG("igfx", "wrapKblWriteRegister32: write PWM_DUTY1 0x%x/0x%x, rescaled to 0x%x/0x%x",
-			   dutyCycle, frequency, rescaledValue, callbackIGFX->targetBacklightFrequency);
-
-		// Reset the hardware PWM frequency. Write the original system value if the driver-requested value is nonzero. If the driver requests
-		// zero, we allow that, since it's trying to turn off the backlight PWM for sleep.
-		callbackIGFX->orgKblWriteRegister32(that, BXT_BLC_PWM_FREQ1, frequency ? callbackIGFX->targetBacklightFrequency : 0);
-
-		// Finish by writing the duty cycle.
-		reg = BXT_BLC_PWM_DUTY1;
-		value = rescaledValue;
-	} else if (reg == BXT_BLC_PWM_CTL1) {
-		if (callbackIGFX->targetPwmControl == 0) {
-			// Save the original hardware PWM control value
-			callbackIGFX->targetPwmControl = callbackIGFX->orgKblReadRegister32(that, BXT_BLC_PWM_CTL1);
-		}
-
-		DBGLOG("igfx", "wrapKblWriteRegister32: write BXT_BLC_PWM_CTL1 0x%x, previous was 0x%x", value, callbackIGFX->orgKblReadRegister32(that, BXT_BLC_PWM_CTL1));
-
-		if (value) {
-			// Set the PWM frequency before turning it on to avoid the 3 minute blackout bug
-			callbackIGFX->orgKblWriteRegister32(that, BXT_BLC_PWM_FREQ1, callbackIGFX->targetBacklightFrequency);
-
-			// Use the original hardware PWM control value.
-			value = callbackIGFX->targetPwmControl;
-		}
-	}
-
-	callbackIGFX->orgKblWriteRegister32(that, reg, value);
+    if (reg == BXT_BLC_PWM_FREQ1) { // aka BLC_PWM_PCH_CTL2
+        if (callbackIGFX->targetBacklightFrequency == 0) {
+            // Populate the hardware PWM frequency as initially set up by the system firmware.
+            callbackIGFX->targetBacklightFrequency = callbackIGFX->orgKblReadRegister32(that, BXT_BLC_PWM_FREQ1);
+            DBGLOG("igfx", "wrapKblWriteRegister32: system initialized BXT_BLC_PWM_FREQ1 = 0x%x", callbackIGFX->targetBacklightFrequency);
+            DBGLOG("igfx", "wrapKblWriteRegister32: system initialized BXT_BLC_PWM_CTL1 = 0x%x", callbackIGFX->orgKblReadRegister32(that, BXT_BLC_PWM_CTL1));
+
+            if (callbackIGFX->targetBacklightFrequency == 0) {
+                // This should not happen with correctly written bootloader code, but in case it does, let's use a failsafe default value.
+                callbackIGFX->targetBacklightFrequency = FallbackTargetBacklightFrequency;
+                SYSLOG("igfx", "wrapKblWriteRegister32: system initialized BXT_BLC_PWM_FREQ1 is ZERO");
+            }
+        }
+
+        // For the KBL driver, 0xc8254 (BLC_PWM_PCH_CTL2) controls the backlight intensity.
+        // High 16 of this write are the denominator (frequency), low 16 are the numerator (duty cycle).
+        // Translate this into a write to c8258 (BXT_BLC_PWM_DUTY1) for the CFL hardware, scaled by the system-provided value in c8254 (BXT_BLC_PWM_FREQ1).
+        uint16_t frequency = (value & 0xffff0000U) >> 16U;
+        uint16_t dutyCycle = value & 0xffffU;
+
+        uint32_t rescaledValue = frequency == 0 ? 0 : static_cast<uint32_t>((dutyCycle * static_cast<uint64_t>(callbackIGFX->targetBacklightFrequency)) /
+                                            static_cast<uint64_t>(frequency));
+        DBGLOG("igfx", "wrapKblWriteRegister32: write PWM_DUTY1 0x%x/0x%x, rescaled to 0x%x/0x%x",
+               dutyCycle, frequency, rescaledValue, callbackIGFX->targetBacklightFrequency);
+
+        // Reset the hardware PWM frequency. Write the original system value if the driver-requested value is nonzero. If the driver requests
+        // zero, we allow that, since it's trying to turn off the backlight PWM for sleep.
+        callbackIGFX->orgKblWriteRegister32(that, BXT_BLC_PWM_FREQ1, frequency ? callbackIGFX->targetBacklightFrequency : 0);
+
+        // Finish by writing the duty cycle.
+        reg = BXT_BLC_PWM_DUTY1;
+        value = rescaledValue;
+    } else if (reg == BXT_BLC_PWM_CTL1) {
+        if (callbackIGFX->targetPwmControl == 0) {
+            // Save the original hardware PWM control value
+            callbackIGFX->targetPwmControl = callbackIGFX->orgKblReadRegister32(that, BXT_BLC_PWM_CTL1);
+        }
+
+        DBGLOG("igfx", "wrapKblWriteRegister32: write BXT_BLC_PWM_CTL1 0x%x, previous was 0x%x", value, callbackIGFX->orgKblReadRegister32(that, BXT_BLC_PWM_CTL1));
+
+        if (value) {
+            // Set the PWM frequency before turning it on to avoid the 3 minute blackout bug
+            callbackIGFX->orgKblWriteRegister32(that, BXT_BLC_PWM_FREQ1, callbackIGFX->targetBacklightFrequency);
+
+            // Use the original hardware PWM control value.
+            value = callbackIGFX->targetPwmControl;
+        }
+    }
+
+    callbackIGFX->orgKblWriteRegister32(that, reg, value);
 }
 
 bool IGFX::wrapGetOSInformation(void *that) {
 #ifdef DEBUG
-	if (callbackIGFX->dumpFramebufferToDisk) {
-		char name[64];
-		snprintf(name, sizeof(name), "/AppleIntelFramebuffer_%d_%d.%d", callbackIGFX->cpuGeneration, getKernelVersion(), getKernelMinorVersion());
-		FileIO::writeBufferToFile(name, callbackIGFX->framebufferStart, callbackIGFX->framebufferSize);
-		SYSLOG("igfx", "dumping framebuffer information to %s", name);
-	}
+    if (callbackIGFX->dumpFramebufferToDisk) {
+        char name[64];
+        snprintf(name, sizeof(name), "/AppleIntelFramebuffer_%d_%d.%d", callbackIGFX->cpuGeneration, getKernelVersion(), getKernelMinorVersion());
+        FileIO::writeBufferToFile(name, callbackIGFX->framebufferStart, callbackIGFX->framebufferSize);
+        SYSLOG("igfx", "dumping framebuffer information to %s", name);
+    }
 #endif
 
 #ifdef DEBUG
-	if (callbackIGFX->dumpPlatformTable)
-		callbackIGFX->writePlatformListData("platform-table-native");
+    if (callbackIGFX->dumpPlatformTable)
+        callbackIGFX->writePlatformListData("platform-table-native");
 #endif
 
-	if (callbackIGFX->applyFramebufferPatch)
-		callbackIGFX->applyFramebufferPatches();
-	else if (callbackIGFX->hdmiAutopatch)
-		callbackIGFX->applyHdmiAutopatch();
+    if (callbackIGFX->applyFramebufferPatch)
+        callbackIGFX->applyFramebufferPatches();
+    else if (callbackIGFX->hdmiAutopatch)
+        callbackIGFX->applyHdmiAutopatch();
 
 #ifdef DEBUG
-	if (callbackIGFX->dumpPlatformTable)
-		callbackIGFX->writePlatformListData("platform-table-patched");
+    if (callbackIGFX->dumpPlatformTable)
+        callbackIGFX->writePlatformListData("platform-table-patched");
 #endif
 
-	return FunctionCast(wrapGetOSInformation, callbackIGFX->orgGetOSInformation)(that);
+    return FunctionCast(wrapGetOSInformation, callbackIGFX->orgGetOSInformation)(that);
 }
 
 bool IGFX::wrapLoadGuCBinary(void *that, bool flag) {
-	bool r = false;
-	DBGLOG("igfx", "attempting to load firmware for %d scheduler for cpu gen %d",
-		   callbackIGFX->loadGuCFirmware, callbackIGFX->cpuGeneration);
-
-	if (callbackIGFX->firmwareSizePointer)
-		callbackIGFX->performingFirmwareLoad = true;
-
-	r = FunctionCast(wrapLoadGuCBinary, callbackIGFX->orgLoadGuCBinary)(that, flag);
-	DBGLOG("igfx", "loadGuCBinary returned %d", r);
-
-	callbackIGFX->performingFirmwareLoad = false;
-
-	return r;
+    bool r = false;
+    DBGLOG("igfx", "attempting to load firmware for %d scheduler for cpu gen %d",
+           callbackIGFX->loadGuCFirmware, callbackIGFX->cpuGeneration);
+
+    if (callbackIGFX->firmwareSizePointer)
+        callbackIGFX->performingFirmwareLoad = true;
+
+    r = FunctionCast(wrapLoadGuCBinary, callbackIGFX->orgLoadGuCBinary)(that, flag);
+    DBGLOG("igfx", "loadGuCBinary returned %d", r);
+
+    callbackIGFX->performingFirmwareLoad = false;
+
+    return r;
 }
 
 bool IGFX::wrapLoadFirmware(IOService *that) {
-	DBGLOG("igfx", "load firmware setting sleep overrides %d", callbackIGFX->cpuGeneration);
-
-	// We have to patch the virtual table, because the original methods are very short.
-	// See __ZN12IGScheduler415systemWillSleepEv and __ZN12IGScheduler413systemDidWakeEv
-	// Note, that other methods are also not really implemented, so we may have to implement them ourselves sooner or later.
-	(*reinterpret_cast<uintptr_t **>(that))[52] = reinterpret_cast<uintptr_t>(wrapSystemWillSleep);
-	(*reinterpret_cast<uintptr_t **>(that))[53] = reinterpret_cast<uintptr_t>(wrapSystemDidWake);
-	return FunctionCast(wrapLoadFirmware, callbackIGFX->orgLoadFirmware)(that);
+    DBGLOG("igfx", "load firmware setting sleep overrides %d", callbackIGFX->cpuGeneration);
+
+    // We have to patch the virtual table, because the original methods are very short.
+    // See __ZN12IGScheduler415systemWillSleepEv and __ZN12IGScheduler413systemDidWakeEv
+    // Note, that other methods are also not really implemented, so we may have to implement them ourselves sooner or later.
+    (*reinterpret_cast<uintptr_t **>(that))[52] = reinterpret_cast<uintptr_t>(wrapSystemWillSleep);
+    (*reinterpret_cast<uintptr_t **>(that))[53] = reinterpret_cast<uintptr_t>(wrapSystemDidWake);
+    return FunctionCast(wrapLoadFirmware, callbackIGFX->orgLoadFirmware)(that);
 }
 
 void IGFX::wrapSystemWillSleep(IOService *that) {
-	DBGLOG("igfx", "systemWillSleep GuC callback");
-	// Perhaps we want to send a message to GuC firmware like Apple does for its own implementation?
+    DBGLOG("igfx", "systemWillSleep GuC callback");
+    // Perhaps we want to send a message to GuC firmware like Apple does for its own implementation?
 }
 
 void IGFX::wrapSystemDidWake(IOService *that) {
-	DBGLOG("igfx", "systemDidWake GuC callback");
-
-	// This is IGHardwareGuC class instance.
-	auto &GuC = (reinterpret_cast<OSObject **>(that))[76];
-	DBGLOG("igfx", "reloading firmware on wake discovered IGHardwareGuC %d", GuC != nullptr);
-	if (GuC) {
-		GuC->release();
-		GuC = nullptr;
-	}
-
-	FunctionCast(wrapLoadFirmware, callbackIGFX->orgLoadFirmware)(that);
+    DBGLOG("igfx", "systemDidWake GuC callback");
+
+    // This is IGHardwareGuC class instance.
+    auto &GuC = (reinterpret_cast<OSObject **>(that))[76];
+    DBGLOG("igfx", "reloading firmware on wake discovered IGHardwareGuC %d", GuC != nullptr);
+    if (GuC) {
+        GuC->release();
+        GuC = nullptr;
+    }
+
+    FunctionCast(wrapLoadFirmware, callbackIGFX->orgLoadFirmware)(that);
 }
 
 bool IGFX::wrapInitSchedControl(void *that, void *ctrl) {
-	// This function is caled within loadGuCBinary, and it also uses shared buffers.
-	// To avoid any issues here we ensure that the filtering is off.
-	DBGLOG("igfx", "attempting to init sched control with load %d", callbackIGFX->performingFirmwareLoad);
-	bool perfLoad = callbackIGFX->performingFirmwareLoad;
-	callbackIGFX->performingFirmwareLoad = false;
-	bool r = FunctionCast(wrapInitSchedControl, callbackIGFX->orgInitSchedControl)(that, ctrl);
+    // This function is caled within loadGuCBinary, and it also uses shared buffers.
+    // To avoid any issues here we ensure that the filtering is off.
+    DBGLOG("igfx", "attempting to init sched control with load %d", callbackIGFX->performingFirmwareLoad);
+    bool perfLoad = callbackIGFX->performingFirmwareLoad;
+    callbackIGFX->performingFirmwareLoad = false;
+    bool r = FunctionCast(wrapInitSchedControl, callbackIGFX->orgInitSchedControl)(that, ctrl);
 
 #ifdef DEBUG
-	if (callbackIGFX->loadGuCFirmware) {
-		struct ParamRegs {
-			uint32_t bak[35];
-			uint32_t params[10];
-		};
-
-		auto v = &static_cast<ParamRegs *>(that)->params[0];
-		DBGLOG("igfx", "fw params1 %08X %08X %08X %08X %08X", v[0], v[1], v[2], v[3], v[4]);
-		DBGLOG("igfx", "fw params2 %08X %08X %08X %08X %08X", v[5], v[6], v[7], v[8], v[9]);
-	}
+    if (callbackIGFX->loadGuCFirmware) {
+        struct ParamRegs {
+            uint32_t bak[35];
+            uint32_t params[10];
+        };
+
+        auto v = &static_cast<ParamRegs *>(that)->params[0];
+        DBGLOG("igfx", "fw params1 %08X %08X %08X %08X %08X", v[0], v[1], v[2], v[3], v[4]);
+        DBGLOG("igfx", "fw params2 %08X %08X %08X %08X %08X", v[5], v[6], v[7], v[8], v[9]);
+    }
 #endif
 
-	callbackIGFX->performingFirmwareLoad = perfLoad;
-	return r;
+    callbackIGFX->performingFirmwareLoad = perfLoad;
+    return r;
 }
 
 void *IGFX::wrapIgBufferWithOptions(void *accelTask, unsigned long size, unsigned int type, unsigned int flags) {
-	void *r = nullptr;
-
-	if (callbackIGFX->performingFirmwareLoad) {
-		// Allocate a dummy buffer
-		callbackIGFX->dummyFirmwareBuffer = Buffer::create<uint8_t>(size);
-		// Select the latest firmware to upload
-		DBGLOG("igfx", "preparing firmware for cpu gen %d with range 0x%lX", callbackIGFX->cpuGeneration, size);
-
-		const void *fw = nullptr;
-		const void *fwsig = nullptr;
-		size_t fwsize = 0;
-		size_t fwsigsize = 0;
-
-		if (callbackIGFX->cpuGeneration == CPUInfo::CpuGeneration::Skylake) {
-			fw = GuCFirmwareSKL;
-			fwsig = GuCFirmwareSKLSignature;
-			fwsize = GuCFirmwareSKLSize;
-			fwsigsize = GuCFirmwareSignatureSize;
-		} else {
-			fw = GuCFirmwareKBL;
-			fwsig = GuCFirmwareKBLSignature;
-			fwsize = GuCFirmwareKBLSize;
-			fwsigsize = GuCFirmwareSignatureSize;
-		}
-
-		// Allocate enough memory for the new firmware (should be 64K-aligned)
-		unsigned long newsize = fwsize > size ? ((fwsize + 0xFFFF) & (~0xFFFF)) : size;
-		r = FunctionCast(wrapIgBufferWithOptions, callbackIGFX->orgIgBufferWithOptions)(accelTask, newsize, type, flags);
-		// Replace the real buffer with a dummy buffer
-		if (r && callbackIGFX->dummyFirmwareBuffer) {
-			// Copy firmware contents, update the sizes and signature
-			auto status = MachInfo::setKernelWriting(true, KernelPatcher::kernelWriteLock);
-			if (status == KERN_SUCCESS) {
-				// Upload the firmware ourselves
-				callbackIGFX->realFirmwareBuffer = static_cast<uint8_t **>(r)[7];
-				static_cast<uint8_t **>(r)[7] = callbackIGFX->dummyFirmwareBuffer;
-				lilu_os_memcpy(callbackIGFX->realFirmwareBuffer, fw, fwsize);
-				lilu_os_memcpy(callbackIGFX->signaturePointer, fwsig, fwsigsize);
-				callbackIGFX->realBinarySize = static_cast<uint32_t>(fwsize);
-				// Update the firmware size for IGScheduler4
-				*callbackIGFX->firmwareSizePointer = static_cast<uint32_t>(fwsize);
-				MachInfo::setKernelWriting(false, KernelPatcher::kernelWriteLock);
-			} else {
-				SYSLOG("igfx", "ig buffer protection upgrade failure %d", status);
-			}
-		} else if (callbackIGFX->dummyFirmwareBuffer) {
-			SYSLOG("igfx", "ig shared buffer allocation failure");
-			Buffer::deleter(callbackIGFX->dummyFirmwareBuffer);
-			callbackIGFX->dummyFirmwareBuffer = nullptr;
-		} else {
-			SYSLOG("igfx", "dummy buffer allocation failure");
-		}
-	} else {
-		r = FunctionCast(wrapIgBufferWithOptions, callbackIGFX->orgIgBufferWithOptions)(accelTask, size, type, flags);
-	}
-
-	return r;
+    void *r = nullptr;
+
+    if (callbackIGFX->performingFirmwareLoad) {
+        // Allocate a dummy buffer
+        callbackIGFX->dummyFirmwareBuffer = Buffer::create<uint8_t>(size);
+        // Select the latest firmware to upload
+        DBGLOG("igfx", "preparing firmware for cpu gen %d with range 0x%lX", callbackIGFX->cpuGeneration, size);
+
+        const void *fw = nullptr;
+        const void *fwsig = nullptr;
+        size_t fwsize = 0;
+        size_t fwsigsize = 0;
+
+        if (callbackIGFX->cpuGeneration == CPUInfo::CpuGeneration::Skylake) {
+            fw = GuCFirmwareSKL;
+            fwsig = GuCFirmwareSKLSignature;
+            fwsize = GuCFirmwareSKLSize;
+            fwsigsize = GuCFirmwareSignatureSize;
+        } else {
+            fw = GuCFirmwareKBL;
+            fwsig = GuCFirmwareKBLSignature;
+            fwsize = GuCFirmwareKBLSize;
+            fwsigsize = GuCFirmwareSignatureSize;
+        }
+
+        // Allocate enough memory for the new firmware (should be 64K-aligned)
+        unsigned long newsize = fwsize > size ? ((fwsize + 0xFFFF) & (~0xFFFF)) : size;
+        r = FunctionCast(wrapIgBufferWithOptions, callbackIGFX->orgIgBufferWithOptions)(accelTask, newsize, type, flags);
+        // Replace the real buffer with a dummy buffer
+        if (r && callbackIGFX->dummyFirmwareBuffer) {
+            // Copy firmware contents, update the sizes and signature
+            auto status = MachInfo::setKernelWriting(true, KernelPatcher::kernelWriteLock);
+            if (status == KERN_SUCCESS) {
+                // Upload the firmware ourselves
+                callbackIGFX->realFirmwareBuffer = static_cast<uint8_t **>(r)[7];
+                static_cast<uint8_t **>(r)[7] = callbackIGFX->dummyFirmwareBuffer;
+                lilu_os_memcpy(callbackIGFX->realFirmwareBuffer, fw, fwsize);
+                lilu_os_memcpy(callbackIGFX->signaturePointer, fwsig, fwsigsize);
+                callbackIGFX->realBinarySize = static_cast<uint32_t>(fwsize);
+                // Update the firmware size for IGScheduler4
+                *callbackIGFX->firmwareSizePointer = static_cast<uint32_t>(fwsize);
+                MachInfo::setKernelWriting(false, KernelPatcher::kernelWriteLock);
+            } else {
+                SYSLOG("igfx", "ig buffer protection upgrade failure %d", status);
+            }
+        } else if (callbackIGFX->dummyFirmwareBuffer) {
+            SYSLOG("igfx", "ig shared buffer allocation failure");
+            Buffer::deleter(callbackIGFX->dummyFirmwareBuffer);
+            callbackIGFX->dummyFirmwareBuffer = nullptr;
+        } else {
+            SYSLOG("igfx", "dummy buffer allocation failure");
+        }
+    } else {
+        r = FunctionCast(wrapIgBufferWithOptions, callbackIGFX->orgIgBufferWithOptions)(accelTask, size, type, flags);
+    }
+
+    return r;
 }
 
 uint64_t IGFX::wrapIgBufferGetGpuVirtualAddress(void *that) {
-	if (callbackIGFX->performingFirmwareLoad && callbackIGFX->realFirmwareBuffer) {
-		// Restore the original firmware buffer
-		static_cast<uint8_t **>(that)[7] = callbackIGFX->realFirmwareBuffer;
-		callbackIGFX->realFirmwareBuffer = nullptr;
-		// Free the dummy framebuffer which is no longer used
-		Buffer::deleter(callbackIGFX->dummyFirmwareBuffer);
-		callbackIGFX->dummyFirmwareBuffer = nullptr;
-	}
-
-	return FunctionCast(wrapIgBufferGetGpuVirtualAddress, callbackIGFX->orgIgBufferGetGpuVirtualAddress)(that);
+    if (callbackIGFX->performingFirmwareLoad && callbackIGFX->realFirmwareBuffer) {
+        // Restore the original firmware buffer
+        static_cast<uint8_t **>(that)[7] = callbackIGFX->realFirmwareBuffer;
+        callbackIGFX->realFirmwareBuffer = nullptr;
+        // Free the dummy framebuffer which is no longer used
+        Buffer::deleter(callbackIGFX->dummyFirmwareBuffer);
+        callbackIGFX->dummyFirmwareBuffer = nullptr;
+    }
+
+    return FunctionCast(wrapIgBufferGetGpuVirtualAddress, callbackIGFX->orgIgBufferGetGpuVirtualAddress)(that);
 }
 
 void IGFX::loadIGScheduler4Patches(KernelPatcher &patcher, size_t index, mach_vm_address_t address, size_t size) {
-	gKmGen9GuCBinary = patcher.solveSymbol<uint8_t *>(index, "__ZL17__KmGen9GuCBinary", address, size);
-	if (gKmGen9GuCBinary) {
-		DBGLOG("igfx", "obtained __KmGen9GuCBinary");
-
-		auto loadGuC = patcher.solveSymbol(index, "__ZN13IGHardwareGuC13loadGuCBinaryEv", address, size);
-		if (loadGuC) {
-			DBGLOG("igfx", "obtained IGHardwareGuC::loadGuCBinary");
-
-			// Lookup the assignment to the size register.
-			uint8_t sizeReg[] {0x10, 0xC3, 0x00, 0x00};
-			auto pos    = reinterpret_cast<uint8_t *>(loadGuC);
-			auto endPos = pos + PAGE_SIZE;
-			while (memcmp(pos, sizeReg, sizeof(sizeReg)) != 0 && pos < endPos)
-				pos++;
-
-			// Verify and store the size pointer
-			if (pos != endPos) {
-				pos += sizeof(uint32_t);
-				firmwareSizePointer = reinterpret_cast<uint32_t *>(pos);
-				DBGLOG("igfx", "discovered firmware size: %u bytes", *firmwareSizePointer);
-				// Firmware size must not be bigger than 1 MB
-				if ((*firmwareSizePointer & 0xFFFFF) == *firmwareSizePointer)
-					// Firmware follows the signature
-					signaturePointer = gKmGen9GuCBinary + *firmwareSizePointer;
-				else
-					firmwareSizePointer = nullptr;
-			}
-
-			if (firmwareSizePointer) {
-				orgLoadGuCBinary = patcher.routeFunction(loadGuC, reinterpret_cast<mach_vm_address_t>(wrapLoadGuCBinary), true);
-				if (patcher.getError() == KernelPatcher::Error::NoError) {
-					DBGLOG("igfx", "routed IGHardwareGuC::loadGuCBinary");
-
-					KernelPatcher::RouteRequest requests[] {
-						{"__ZN12IGScheduler412loadFirmwareEv", wrapLoadFirmware, orgLoadFirmware},
-						{"__ZN13IGHardwareGuC16initSchedControlEv", wrapInitSchedControl, orgInitSchedControl},
-						{"__ZN20IGSharedMappedBuffer11withOptionsEP11IGAccelTaskmjj", wrapIgBufferWithOptions, orgIgBufferWithOptions},
-						{"__ZNK14IGMappedBuffer20getGPUVirtualAddressEv", wrapIgBufferGetGpuVirtualAddress, orgIgBufferGetGpuVirtualAddress},
-					};
-					patcher.routeMultiple(index, requests, address, size);
-				} else {
-					SYSLOG("igfx", "failed to route IGHardwareGuC::loadGuCBinary %d", patcher.getError());
-					patcher.clearError();
-				}
-			} else {
-				SYSLOG("igfx", "failed to find GuC firmware size assignment");
-			}
-		} else {
-			SYSLOG("igfx", "failed to resolve IGHardwareGuC::loadGuCBinary %d", patcher.getError());
-			patcher.clearError();
-		}
-	} else {
-		SYSLOG("igfx", "failed to resoolve __KmGen9GuCBinary %d", patcher.getError());
-		patcher.clearError();
-	}
+    gKmGen9GuCBinary = patcher.solveSymbol<uint8_t *>(index, "__ZL17__KmGen9GuCBinary", address, size);
+    if (gKmGen9GuCBinary) {
+        DBGLOG("igfx", "obtained __KmGen9GuCBinary");
+
+        auto loadGuC = patcher.solveSymbol(index, "__ZN13IGHardwareGuC13loadGuCBinaryEv", address, size);
+        if (loadGuC) {
+            DBGLOG("igfx", "obtained IGHardwareGuC::loadGuCBinary");
+
+            // Lookup the assignment to the size register.
+            uint8_t sizeReg[] {0x10, 0xC3, 0x00, 0x00};
+            auto pos    = reinterpret_cast<uint8_t *>(loadGuC);
+            auto endPos = pos + PAGE_SIZE;
+            while (memcmp(pos, sizeReg, sizeof(sizeReg)) != 0 && pos < endPos)
+                pos++;
+
+            // Verify and store the size pointer
+            if (pos != endPos) {
+                pos += sizeof(uint32_t);
+                firmwareSizePointer = reinterpret_cast<uint32_t *>(pos);
+                DBGLOG("igfx", "discovered firmware size: %u bytes", *firmwareSizePointer);
+                // Firmware size must not be bigger than 1 MB
+                if ((*firmwareSizePointer & 0xFFFFF) == *firmwareSizePointer)
+                    // Firmware follows the signature
+                    signaturePointer = gKmGen9GuCBinary + *firmwareSizePointer;
+                else
+                    firmwareSizePointer = nullptr;
+            }
+
+            if (firmwareSizePointer) {
+                orgLoadGuCBinary = patcher.routeFunction(loadGuC, reinterpret_cast<mach_vm_address_t>(wrapLoadGuCBinary), true);
+                if (patcher.getError() == KernelPatcher::Error::NoError) {
+                    DBGLOG("igfx", "routed IGHardwareGuC::loadGuCBinary");
+
+                    KernelPatcher::RouteRequest requests[] {
+                        {"__ZN12IGScheduler412loadFirmwareEv", wrapLoadFirmware, orgLoadFirmware},
+                        {"__ZN13IGHardwareGuC16initSchedControlEv", wrapInitSchedControl, orgInitSchedControl},
+                        {"__ZN20IGSharedMappedBuffer11withOptionsEP11IGAccelTaskmjj", wrapIgBufferWithOptions, orgIgBufferWithOptions},
+                        {"__ZNK14IGMappedBuffer20getGPUVirtualAddressEv", wrapIgBufferGetGpuVirtualAddress, orgIgBufferGetGpuVirtualAddress},
+                    };
+                    patcher.routeMultiple(index, requests, address, size);
+                } else {
+                    SYSLOG("igfx", "failed to route IGHardwareGuC::loadGuCBinary %d", patcher.getError());
+                    patcher.clearError();
+                }
+            } else {
+                SYSLOG("igfx", "failed to find GuC firmware size assignment");
+            }
+        } else {
+            SYSLOG("igfx", "failed to resolve IGHardwareGuC::loadGuCBinary %d", patcher.getError());
+            patcher.clearError();
+        }
+    } else {
+        SYSLOG("igfx", "failed to resoolve __KmGen9GuCBinary %d", patcher.getError());
+        patcher.clearError();
+    }
 }
 
 bool IGFX::loadPatchesFromDevice(IORegistryEntry *igpu, uint32_t currentFramebufferId) {
-	bool hasFramebufferPatch = false;
-
-	uint32_t framebufferPatchEnable = 0;
-	if (WIOKit::getOSDataValue(igpu, "framebuffer-patch-enable", framebufferPatchEnable) && framebufferPatchEnable) {
-		DBGLOG("igfx", "framebuffer-patch-enable %d", framebufferPatchEnable);
-
-		// Note, the casts to uint32_t here and below are required due to device properties always injecting 32-bit types.
-		framebufferPatchFlags.bits.FPFFramebufferId = WIOKit::getOSDataValue(igpu, "framebuffer-framebufferid", framebufferPatch.framebufferId);
-		framebufferPatchFlags.bits.FPFFlags = WIOKit::getOSDataValue(igpu, "framebuffer-flags", framebufferPatch.flags.value);
-		framebufferPatchFlags.bits.FPFCamelliaVersion = WIOKit::getOSDataValue(igpu, "framebuffer-camellia", framebufferPatch.camelliaVersion);
-		framebufferPatchFlags.bits.FPFMobile = WIOKit::getOSDataValue<uint32_t>(igpu, "framebuffer-mobile", framebufferPatch.fMobile);
-		framebufferPatchFlags.bits.FPFPipeCount = WIOKit::getOSDataValue<uint32_t>(igpu, "framebuffer-pipecount", framebufferPatch.fPipeCount);
-		framebufferPatchFlags.bits.FPFPortCount = WIOKit::getOSDataValue<uint32_t>(igpu, "framebuffer-portcount", framebufferPatch.fPortCount);
-		framebufferPatchFlags.bits.FPFFBMemoryCount = WIOKit::getOSDataValue<uint32_t>(igpu, "framebuffer-memorycount", framebufferPatch.fFBMemoryCount);
-		framebufferPatchFlags.bits.FPFStolenMemorySize = WIOKit::getOSDataValue(igpu, "framebuffer-stolenmem", framebufferPatch.fStolenMemorySize);
-		framebufferPatchFlags.bits.FPFFramebufferMemorySize = WIOKit::getOSDataValue(igpu, "framebuffer-fbmem", framebufferPatch.fFramebufferMemorySize);
-		framebufferPatchFlags.bits.FPFUnifiedMemorySize = WIOKit::getOSDataValue(igpu, "framebuffer-unifiedmem", framebufferPatch.fUnifiedMemorySize);
-		framebufferPatchFlags.bits.FPFFramebufferCursorSize = WIOKit::getOSDataValue(igpu, "framebuffer-cursormem", fPatchCursorMemorySize);
-
-		if (framebufferPatchFlags.value != 0)
-			hasFramebufferPatch = true;
-
-		for (size_t i = 0; i < arrsize(framebufferPatch.connectors); i++) {
-			char name[48];
-			snprintf(name, sizeof(name), "framebuffer-con%lu-enable", i);
-			uint32_t framebufferConnectorPatchEnable = 0;
-			if (!WIOKit::getOSDataValue(igpu, name, framebufferConnectorPatchEnable) || !framebufferConnectorPatchEnable)
-				continue;
-
-			DBGLOG("igfx", "framebuffer-con%lu-enable %d", i, framebufferConnectorPatchEnable);
-
-			snprintf(name, sizeof(name), "framebuffer-con%lu-%08x-alldata", i, currentFramebufferId);
-			auto allData = OSDynamicCast(OSData, igpu->getProperty(name));
-			if (!allData) {
-				snprintf(name, sizeof(name), "framebuffer-con%lu-alldata", i);
-				allData = OSDynamicCast(OSData, igpu->getProperty(name));
-			}
-			if (allData) {
-				auto allDataSize = allData->getLength();
-				auto replaceCount = allDataSize / sizeof(framebufferPatch.connectors[0]);
-				if (0 == allDataSize % sizeof(framebufferPatch.connectors[0]) && i + replaceCount <= arrsize(framebufferPatch.connectors)) {
-					auto replacementConnectors = reinterpret_cast<const ConnectorInfo*>(allData->getBytesNoCopy());
-					for (size_t j = 0; j < replaceCount; j++) {
-						framebufferPatch.connectors[i+j] = replacementConnectors[j];
-						connectorPatchFlags[i+j].bits.CPFIndex = true;
-						connectorPatchFlags[i+j].bits.CPFBusId = true;
-						connectorPatchFlags[i+j].bits.CPFPipe = true;
-						connectorPatchFlags[i+j].bits.CPFType = true;
-						connectorPatchFlags[i+j].bits.CPFFlags = true;
-					}
-				}
-			}
-
-			snprintf(name, sizeof(name), "framebuffer-con%lu-index", i);
-			connectorPatchFlags[i].bits.CPFIndex |= WIOKit::getOSDataValue<uint32_t>(igpu, name, framebufferPatch.connectors[i].index);
-			snprintf(name, sizeof(name), "framebuffer-con%lu-busid", i);
-			connectorPatchFlags[i].bits.CPFBusId |= WIOKit::getOSDataValue<uint32_t>(igpu, name, framebufferPatch.connectors[i].busId);
-			snprintf(name, sizeof(name), "framebuffer-con%lu-pipe", i);
-			connectorPatchFlags[i].bits.CPFPipe |= WIOKit::getOSDataValue<uint32_t>(igpu, name, framebufferPatch.connectors[i].pipe);
-			snprintf(name, sizeof(name), "framebuffer-con%lu-type", i);
-			connectorPatchFlags[i].bits.CPFType |= WIOKit::getOSDataValue(igpu, name, framebufferPatch.connectors[i].type);
-			snprintf(name, sizeof(name), "framebuffer-con%lu-flags", i);
-			connectorPatchFlags[i].bits.CPFFlags |= WIOKit::getOSDataValue(igpu, name, framebufferPatch.connectors[i].flags.value);
-
-			if (connectorPatchFlags[i].value != 0)
-				hasFramebufferPatch = true;
-		}
-	}
-
-	size_t patchIndex = 0;
-	for (size_t i = 0; i < MaxFramebufferPatchCount; i++) {
-		char name[48];
-		snprintf(name, sizeof(name), "framebuffer-patch%lu-enable", i);
-		// Missing status means no patches at all.
-		uint32_t framebufferPatchEnable = 0;
-		if (!WIOKit::getOSDataValue(igpu, name, framebufferPatchEnable))
-			break;
-
-		// False status means a temporarily disabled patch, skip for next one.
-		if (!framebufferPatchEnable)
-			continue;
-
-		uint32_t framebufferId = 0;
-		size_t framebufferPatchCount = 0;
-
-		snprintf(name, sizeof(name), "framebuffer-patch%lu-framebufferid", i);
-		bool passedFramebufferId = WIOKit::getOSDataValue(igpu, name, framebufferId);
-		snprintf(name, sizeof(name), "framebuffer-patch%lu-find", i);
-		auto framebufferPatchFind = OSDynamicCast(OSData, igpu->getProperty(name));
-		snprintf(name, sizeof(name), "framebuffer-patch%lu-replace", i);
-		auto framebufferPatchReplace = OSDynamicCast(OSData, igpu->getProperty(name));
-		snprintf(name, sizeof(name), "framebuffer-patch%lu-count", i);
-		WIOKit::getOSDataValue(igpu, name, framebufferPatchCount);
-
-		if (!framebufferPatchFind || !framebufferPatchReplace)
-			continue;
-
-		framebufferPatches[patchIndex].framebufferId = (passedFramebufferId ? framebufferId : currentFramebufferId);
-		framebufferPatches[patchIndex].find = framebufferPatchFind;
-		framebufferPatches[patchIndex].replace = framebufferPatchReplace;
-		framebufferPatches[patchIndex].count = (framebufferPatchCount ? framebufferPatchCount : 1);
-
-		framebufferPatchFind->retain();
-		framebufferPatchReplace->retain();
-
-		hasFramebufferPatch = true;
-
-		patchIndex++;
-	}
-
-	return hasFramebufferPatch;
+    bool hasFramebufferPatch = false;
+
+    uint32_t framebufferPatchEnable = 0;
+    if (WIOKit::getOSDataValue(igpu, "framebuffer-patch-enable", framebufferPatchEnable) && framebufferPatchEnable) {
+        DBGLOG("igfx", "framebuffer-patch-enable %d", framebufferPatchEnable);
+
+        // Note, the casts to uint32_t here and below are required due to device properties always injecting 32-bit types.
+        framebufferPatchFlags.bits.FPFFramebufferId = WIOKit::getOSDataValue(igpu, "framebuffer-framebufferid", framebufferPatch.framebufferId);
+        framebufferPatchFlags.bits.FPFFlags = WIOKit::getOSDataValue(igpu, "framebuffer-flags", framebufferPatch.flags.value);
+        framebufferPatchFlags.bits.FPFCamelliaVersion = WIOKit::getOSDataValue(igpu, "framebuffer-camellia", framebufferPatch.camelliaVersion);
+        framebufferPatchFlags.bits.FPFMobile = WIOKit::getOSDataValue<uint32_t>(igpu, "framebuffer-mobile", framebufferPatch.fMobile);
+        framebufferPatchFlags.bits.FPFPipeCount = WIOKit::getOSDataValue<uint32_t>(igpu, "framebuffer-pipecount", framebufferPatch.fPipeCount);
+        framebufferPatchFlags.bits.FPFPortCount = WIOKit::getOSDataValue<uint32_t>(igpu, "framebuffer-portcount", framebufferPatch.fPortCount);
+        framebufferPatchFlags.bits.FPFFBMemoryCount = WIOKit::getOSDataValue<uint32_t>(igpu, "framebuffer-memorycount", framebufferPatch.fFBMemoryCount);
+        framebufferPatchFlags.bits.FPFStolenMemorySize = WIOKit::getOSDataValue(igpu, "framebuffer-stolenmem", framebufferPatch.fStolenMemorySize);
+        framebufferPatchFlags.bits.FPFFramebufferMemorySize = WIOKit::getOSDataValue(igpu, "framebuffer-fbmem", framebufferPatch.fFramebufferMemorySize);
+        framebufferPatchFlags.bits.FPFUnifiedMemorySize = WIOKit::getOSDataValue(igpu, "framebuffer-unifiedmem", framebufferPatch.fUnifiedMemorySize);
+        framebufferPatchFlags.bits.FPFFramebufferCursorSize = WIOKit::getOSDataValue(igpu, "framebuffer-cursormem", fPatchCursorMemorySize);
+
+        if (framebufferPatchFlags.value != 0)
+            hasFramebufferPatch = true;
+
+        for (size_t i = 0; i < arrsize(framebufferPatch.connectors); i++) {
+            char name[48];
+            snprintf(name, sizeof(name), "framebuffer-con%lu-enable", i);
+            uint32_t framebufferConnectorPatchEnable = 0;
+            if (!WIOKit::getOSDataValue(igpu, name, framebufferConnectorPatchEnable) || !framebufferConnectorPatchEnable)
+                continue;
+
+            DBGLOG("igfx", "framebuffer-con%lu-enable %d", i, framebufferConnectorPatchEnable);
+
+            snprintf(name, sizeof(name), "framebuffer-con%lu-%08x-alldata", i, currentFramebufferId);
+            auto allData = OSDynamicCast(OSData, igpu->getProperty(name));
+            if (!allData) {
+                snprintf(name, sizeof(name), "framebuffer-con%lu-alldata", i);
+                allData = OSDynamicCast(OSData, igpu->getProperty(name));
+            }
+            if (allData) {
+                auto allDataSize = allData->getLength();
+                auto replaceCount = allDataSize / sizeof(framebufferPatch.connectors[0]);
+                if (0 == allDataSize % sizeof(framebufferPatch.connectors[0]) && i + replaceCount <= arrsize(framebufferPatch.connectors)) {
+                    auto replacementConnectors = reinterpret_cast<const ConnectorInfo*>(allData->getBytesNoCopy());
+                    for (size_t j = 0; j < replaceCount; j++) {
+                        framebufferPatch.connectors[i+j] = replacementConnectors[j];
+                        connectorPatchFlags[i+j].bits.CPFIndex = true;
+                        connectorPatchFlags[i+j].bits.CPFBusId = true;
+                        connectorPatchFlags[i+j].bits.CPFPipe = true;
+                        connectorPatchFlags[i+j].bits.CPFType = true;
+                        connectorPatchFlags[i+j].bits.CPFFlags = true;
+                    }
+                }
+            }
+
+            snprintf(name, sizeof(name), "framebuffer-con%lu-index", i);
+            connectorPatchFlags[i].bits.CPFIndex |= WIOKit::getOSDataValue<uint32_t>(igpu, name, framebufferPatch.connectors[i].index);
+            snprintf(name, sizeof(name), "framebuffer-con%lu-busid", i);
+            connectorPatchFlags[i].bits.CPFBusId |= WIOKit::getOSDataValue<uint32_t>(igpu, name, framebufferPatch.connectors[i].busId);
+            snprintf(name, sizeof(name), "framebuffer-con%lu-pipe", i);
+            connectorPatchFlags[i].bits.CPFPipe |= WIOKit::getOSDataValue<uint32_t>(igpu, name, framebufferPatch.connectors[i].pipe);
+            snprintf(name, sizeof(name), "framebuffer-con%lu-type", i);
+            connectorPatchFlags[i].bits.CPFType |= WIOKit::getOSDataValue(igpu, name, framebufferPatch.connectors[i].type);
+            snprintf(name, sizeof(name), "framebuffer-con%lu-flags", i);
+            connectorPatchFlags[i].bits.CPFFlags |= WIOKit::getOSDataValue(igpu, name, framebufferPatch.connectors[i].flags.value);
+
+            if (connectorPatchFlags[i].value != 0)
+                hasFramebufferPatch = true;
+        }
+    }
+
+    size_t patchIndex = 0;
+    for (size_t i = 0; i < MaxFramebufferPatchCount; i++) {
+        char name[48];
+        snprintf(name, sizeof(name), "framebuffer-patch%lu-enable", i);
+        // Missing status means no patches at all.
+        uint32_t framebufferPatchEnable = 0;
+        if (!WIOKit::getOSDataValue(igpu, name, framebufferPatchEnable))
+            break;
+
+        // False status means a temporarily disabled patch, skip for next one.
+        if (!framebufferPatchEnable)
+            continue;
+
+        uint32_t framebufferId = 0;
+        size_t framebufferPatchCount = 0;
+
+        snprintf(name, sizeof(name), "framebuffer-patch%lu-framebufferid", i);
+        bool passedFramebufferId = WIOKit::getOSDataValue(igpu, name, framebufferId);
+        snprintf(name, sizeof(name), "framebuffer-patch%lu-find", i);
+        auto framebufferPatchFind = OSDynamicCast(OSData, igpu->getProperty(name));
+        snprintf(name, sizeof(name), "framebuffer-patch%lu-replace", i);
+        auto framebufferPatchReplace = OSDynamicCast(OSData, igpu->getProperty(name));
+        snprintf(name, sizeof(name), "framebuffer-patch%lu-count", i);
+        WIOKit::getOSDataValue(igpu, name, framebufferPatchCount);
+
+        if (!framebufferPatchFind || !framebufferPatchReplace)
+            continue;
+
+        framebufferPatches[patchIndex].framebufferId = (passedFramebufferId ? framebufferId : currentFramebufferId);
+        framebufferPatches[patchIndex].find = framebufferPatchFind;
+        framebufferPatches[patchIndex].replace = framebufferPatchReplace;
+        framebufferPatches[patchIndex].count = (framebufferPatchCount ? framebufferPatchCount : 1);
+
+        framebufferPatchFind->retain();
+        framebufferPatchReplace->retain();
+
+        hasFramebufferPatch = true;
+
+        patchIndex++;
+    }
+
+    return hasFramebufferPatch;
 }
 
 uint8_t *IGFX::findFramebufferId(uint32_t framebufferId, uint8_t *startingAddress, size_t maxSize) {
-	uint32_t *startAddress = reinterpret_cast<uint32_t *>(startingAddress);
-	uint32_t *endAddress = reinterpret_cast<uint32_t *>(startingAddress + maxSize);
-	while (startAddress < endAddress) {
-		if (*startAddress == framebufferId)
-			return reinterpret_cast<uint8_t *>(startAddress);
-		startAddress++;
-	}
-
-	return nullptr;
+    uint32_t *startAddress = reinterpret_cast<uint32_t *>(startingAddress);
+    uint32_t *endAddress = reinterpret_cast<uint32_t *>(startingAddress + maxSize);
+    while (startAddress < endAddress) {
+        if (*startAddress == framebufferId)
+            return reinterpret_cast<uint8_t *>(startAddress);
+        startAddress++;
+    }
+
+    return nullptr;
 }
 
 #ifdef DEBUG
 size_t IGFX::calculatePlatformListSize(size_t maxSize) {
-	// sanity check maxSize
-	if (maxSize < sizeof(uint32_t)*2)
-		return maxSize;
-	// ig-platform-id table ends with 0xFFFFF, but to avoid false positive
-	// look for FFFFFFFF 00000000
-	// and Sandy Bridge is special, ending in 00000000 000c0c0c
-	uint8_t * startingAddress = reinterpret_cast<uint8_t *>(gPlatformInformationList);
-	uint32_t *startAddress = reinterpret_cast<uint32_t *>(startingAddress);
-	uint32_t *endAddress = reinterpret_cast<uint32_t *>(startingAddress + maxSize - sizeof(uint32_t));
-	while (startAddress < endAddress) {
-		if ((!gPlatformListIsSNB && 0xffffffff == startAddress[0] && 0 == startAddress[1]) ||
-			(gPlatformListIsSNB && 0 == startAddress[0] && 0x0c0c0c00 == startAddress[1]))
-			return reinterpret_cast<uint8_t *>(startAddress) - startingAddress + sizeof(uint32_t)*2;
-		startAddress++;
-	}
-
-	return maxSize; // in case of no termination, just return maxSize
+    // sanity check maxSize
+    if (maxSize < sizeof(uint32_t)*2)
+        return maxSize;
+    // ig-platform-id table ends with 0xFFFFF, but to avoid false positive
+    // look for FFFFFFFF 00000000
+    // and Sandy Bridge is special, ending in 00000000 000c0c0c
+    uint8_t * startingAddress = reinterpret_cast<uint8_t *>(gPlatformInformationList);
+    uint32_t *startAddress = reinterpret_cast<uint32_t *>(startingAddress);
+    uint32_t *endAddress = reinterpret_cast<uint32_t *>(startingAddress + maxSize - sizeof(uint32_t));
+    while (startAddress < endAddress) {
+        if ((!gPlatformListIsSNB && 0xffffffff == startAddress[0] && 0 == startAddress[1]) ||
+            (gPlatformListIsSNB && 0 == startAddress[0] && 0x0c0c0c00 == startAddress[1]))
+            return reinterpret_cast<uint8_t *>(startAddress) - startingAddress + sizeof(uint32_t)*2;
+        startAddress++;
+    }
+
+    return maxSize; // in case of no termination, just return maxSize
 }
 
 void IGFX::writePlatformListData(const char *subKeyName) {
-	auto entry = IORegistryEntry::fromPath("IOService:/IOResources/WhateverGreen");
-	if (entry) {
-		entry->setProperty(subKeyName, gPlatformInformationList, static_cast<unsigned>(calculatePlatformListSize(PAGE_SIZE)));
-		entry->release();
-	}
+    auto entry = IORegistryEntry::fromPath("IOService:/IOResources/WhateverGreen");
+    if (entry) {
+        entry->setProperty(subKeyName, gPlatformInformationList, static_cast<unsigned>(calculatePlatformListSize(PAGE_SIZE)));
+        entry->release();
+    }
 }
 #endif
 
 bool IGFX::applyPatch(const KernelPatcher::LookupPatch &patch, uint8_t *startingAddress, size_t maxSize) {
-	bool r = false;
-	size_t i = 0, patchCount = 0;
-	uint8_t *startAddress = startingAddress;
-	uint8_t *endAddress = startingAddress + maxSize - patch.size;
-
-	if (startAddress < framebufferStart)
-		startAddress = framebufferStart;
-	if (endAddress > framebufferStart + framebufferSize)
-		endAddress = framebufferStart + framebufferSize;
-
-	while (startAddress < endAddress) {
-		for (i = 0; i < patch.size; i++) {
-			if (startAddress[i] != patch.find[i])
-				break;
-		}
-		if (i == patch.size) {
-			for (i = 0; i < patch.size; i++)
-				startAddress[i] = patch.replace[i];
-
-			r = true;
-
-			if (++patchCount >= patch.count)
-				break;
-
-			startAddress += patch.size;
-			continue;
-		}
-
-		startAddress++;
-	}
-
-	return r;
+    bool r = false;
+    size_t i = 0, patchCount = 0;
+    uint8_t *startAddress = startingAddress;
+    uint8_t *endAddress = startingAddress + maxSize - patch.size;
+
+    if (startAddress < framebufferStart)
+        startAddress = framebufferStart;
+    if (endAddress > framebufferStart + framebufferSize)
+        endAddress = framebufferStart + framebufferSize;
+
+    while (startAddress < endAddress) {
+        for (i = 0; i < patch.size; i++) {
+            if (startAddress[i] != patch.find[i])
+                break;
+        }
+        if (i == patch.size) {
+            for (i = 0; i < patch.size; i++)
+                startAddress[i] = patch.replace[i];
+
+            r = true;
+
+            if (++patchCount >= patch.count)
+                break;
+
+            startAddress += patch.size;
+            continue;
+        }
+
+        startAddress++;
+    }
+
+    return r;
 }
 
 template <>
 bool IGFX::applyPlatformInformationListPatch(uint32_t framebufferId, FramebufferSNB *platformInformationList) {
-	bool framebufferFound = false;
-
-	for (size_t i = 0; i < SandyPlatformNum; i++) {
-		if (sandyPlatformId[i] == framebufferId) {
-			if (framebufferPatchFlags.bits.FPFMobile)
-				platformInformationList[i].fMobile = framebufferPatch.fMobile;
-
-			if (framebufferPatchFlags.bits.FPFPipeCount)
-				platformInformationList[i].fPipeCount = framebufferPatch.fPipeCount;
-
-			if (framebufferPatchFlags.bits.FPFPortCount)
-				platformInformationList[i].fPortCount = framebufferPatch.fPortCount;
-
-			if (framebufferPatchFlags.bits.FPFFBMemoryCount)
-				platformInformationList[i].fFBMemoryCount = framebufferPatch.fFBMemoryCount;
-
-			for (size_t j = 0; j < arrsize(platformInformationList[i].connectors); j++) {
-				if (connectorPatchFlags[j].bits.CPFIndex)
-					platformInformationList[i].connectors[j].index = framebufferPatch.connectors[j].index;
-
-				if (connectorPatchFlags[j].bits.CPFBusId)
-					platformInformationList[i].connectors[j].busId = framebufferPatch.connectors[j].busId;
-
-				if (connectorPatchFlags[j].bits.CPFPipe)
-					platformInformationList[i].connectors[j].pipe = framebufferPatch.connectors[j].pipe;
-
-				if (connectorPatchFlags[j].bits.CPFType)
-					platformInformationList[i].connectors[j].type = framebufferPatch.connectors[j].type;
-
-				if (connectorPatchFlags[j].bits.CPFFlags)
-					platformInformationList[i].connectors[j].flags = framebufferPatch.connectors[j].flags;
-
-				if (connectorPatchFlags[j].value) {
-					DBGLOG("igfx", "patching framebufferId 0x%08X connector [%d] busId: 0x%02X, pipe: %u, type: 0x%08X, flags: 0x%08X", framebufferId, platformInformationList[i].connectors[j].index, platformInformationList[i].connectors[j].busId, platformInformationList[i].connectors[j].pipe, platformInformationList[i].connectors[j].type, platformInformationList[i].connectors[j].flags.value);
-
-					framebufferFound = true;
-				}
-			}
-
-			if (framebufferPatchFlags.value) {
-				DBGLOG("igfx", "patching framebufferId 0x%08X", framebufferId);
-				DBGLOG("igfx", "mobile: 0x%08X", platformInformationList[i].fMobile);
-				DBGLOG("igfx", "pipeCount: %u", platformInformationList[i].fPipeCount);
-				DBGLOG("igfx", "portCount: %u", platformInformationList[i].fPortCount);
-				DBGLOG("igfx", "fbMemoryCount: %u", platformInformationList[i].fFBMemoryCount);
-
-				framebufferFound = true;
-			}
-		}
-	}
-
-	return framebufferFound;
+    bool framebufferFound = false;
+
+    for (size_t i = 0; i < SandyPlatformNum; i++) {
+        if (sandyPlatformId[i] == framebufferId) {
+            if (framebufferPatchFlags.bits.FPFMobile)
+                platformInformationList[i].fMobile = framebufferPatch.fMobile;
+
+            if (framebufferPatchFlags.bits.FPFPipeCount)
+                platformInformationList[i].fPipeCount = framebufferPatch.fPipeCount;
+
+            if (framebufferPatchFlags.bits.FPFPortCount)
+                platformInformationList[i].fPortCount = framebufferPatch.fPortCount;
+
+            if (framebufferPatchFlags.bits.FPFFBMemoryCount)
+                platformInformationList[i].fFBMemoryCount = framebufferPatch.fFBMemoryCount;
+
+            for (size_t j = 0; j < arrsize(platformInformationList[i].connectors); j++) {
+                if (connectorPatchFlags[j].bits.CPFIndex)
+                    platformInformationList[i].connectors[j].index = framebufferPatch.connectors[j].index;
+
+                if (connectorPatchFlags[j].bits.CPFBusId)
+                    platformInformationList[i].connectors[j].busId = framebufferPatch.connectors[j].busId;
+
+                if (connectorPatchFlags[j].bits.CPFPipe)
+                    platformInformationList[i].connectors[j].pipe = framebufferPatch.connectors[j].pipe;
+
+                if (connectorPatchFlags[j].bits.CPFType)
+                    platformInformationList[i].connectors[j].type = framebufferPatch.connectors[j].type;
+
+                if (connectorPatchFlags[j].bits.CPFFlags)
+                    platformInformationList[i].connectors[j].flags = framebufferPatch.connectors[j].flags;
+
+                if (connectorPatchFlags[j].value) {
+                    DBGLOG("igfx", "patching framebufferId 0x%08X connector [%d] busId: 0x%02X, pipe: %u, type: 0x%08X, flags: 0x%08X", framebufferId, platformInformationList[i].connectors[j].index, platformInformationList[i].connectors[j].busId, platformInformationList[i].connectors[j].pipe, platformInformationList[i].connectors[j].type, platformInformationList[i].connectors[j].flags.value);
+
+                    framebufferFound = true;
+                }
+            }
+
+            if (framebufferPatchFlags.value) {
+                DBGLOG("igfx", "patching framebufferId 0x%08X", framebufferId);
+                DBGLOG("igfx", "mobile: 0x%08X", platformInformationList[i].fMobile);
+                DBGLOG("igfx", "pipeCount: %u", platformInformationList[i].fPipeCount);
+                DBGLOG("igfx", "portCount: %u", platformInformationList[i].fPortCount);
+                DBGLOG("igfx", "fbMemoryCount: %u", platformInformationList[i].fFBMemoryCount);
+
+                framebufferFound = true;
+            }
+        }
+    }
+
+    return framebufferFound;
 }
 
 // Sandy and Ivy have no flags
@@ -1218,250 +1210,250 @@
 
 template <>
 void IGFX::applyPlatformInformationPatchEx(FramebufferHSW *frame) {
-	// fCursorMemorySize is Haswell specific
-	if (framebufferPatchFlags.bits.FPFFramebufferCursorSize) {
-		frame->fCursorMemorySize = fPatchCursorMemorySize;
-		DBGLOG("igfx", "fCursorMemorySize: 0x%08X", frame->fCursorMemorySize);
-	}
-
-	if (framebufferPatchFlags.bits.FPFFlags)
-		frame->flags.value = framebufferPatch.flags.value;
-
-	if (framebufferPatchFlags.bits.FPFCamelliaVersion)
-		frame->camelliaVersion = framebufferPatch.camelliaVersion;
+    // fCursorMemorySize is Haswell specific
+    if (framebufferPatchFlags.bits.FPFFramebufferCursorSize) {
+        frame->fCursorMemorySize = fPatchCursorMemorySize;
+        DBGLOG("igfx", "fCursorMemorySize: 0x%08X", frame->fCursorMemorySize);
+    }
+
+    if (framebufferPatchFlags.bits.FPFFlags)
+        frame->flags.value = framebufferPatch.flags.value;
+
+    if (framebufferPatchFlags.bits.FPFCamelliaVersion)
+        frame->camelliaVersion = framebufferPatch.camelliaVersion;
 }
 
 template <typename T>
 void IGFX::applyPlatformInformationPatchEx(T *frame) {
-	if (framebufferPatchFlags.bits.FPFFlags)
-		frame->flags.value = framebufferPatch.flags.value;
-
-
-	if (framebufferPatchFlags.bits.FPFCamelliaVersion)
-		frame->camelliaVersion = framebufferPatch.camelliaVersion;
+    if (framebufferPatchFlags.bits.FPFFlags)
+        frame->flags.value = framebufferPatch.flags.value;
+
+
+    if (framebufferPatchFlags.bits.FPFCamelliaVersion)
+        frame->camelliaVersion = framebufferPatch.camelliaVersion;
 }
 
 template <typename T>
 bool IGFX::applyPlatformInformationListPatch(uint32_t framebufferId, T *platformInformationList) {
-	auto frame = reinterpret_cast<T *>(findFramebufferId(framebufferId, reinterpret_cast<uint8_t *>(platformInformationList), PAGE_SIZE));
-	if (!frame)
-		return false;
-
-	bool r = false;
-
-	if (framebufferPatchFlags.bits.FPFMobile)
-		frame->fMobile = framebufferPatch.fMobile;
-
-	if (framebufferPatchFlags.bits.FPFPipeCount)
-		frame->fPipeCount = framebufferPatch.fPipeCount;
-
-	if (framebufferPatchFlags.bits.FPFPortCount)
-		frame->fPortCount = framebufferPatch.fPortCount;
-
-	if (framebufferPatchFlags.bits.FPFFBMemoryCount)
-		frame->fFBMemoryCount = framebufferPatch.fFBMemoryCount;
-
-	if (framebufferPatchFlags.bits.FPFStolenMemorySize)
-		frame->fStolenMemorySize = framebufferPatch.fStolenMemorySize;
-
-	if (framebufferPatchFlags.bits.FPFFramebufferMemorySize)
-		frame->fFramebufferMemorySize = framebufferPatch.fFramebufferMemorySize;
-
-	if (framebufferPatchFlags.bits.FPFUnifiedMemorySize)
-		frame->fUnifiedMemorySize = framebufferPatch.fUnifiedMemorySize;
-
-	if (framebufferPatchFlags.value) {
-		DBGLOG("igfx", "patching framebufferId 0x%08X", frame->framebufferId);
-		DBGLOG("igfx", "mobile: 0x%08X", frame->fMobile);
-		DBGLOG("igfx", "pipeCount: %u", frame->fPipeCount);
-		DBGLOG("igfx", "portCount: %u", frame->fPortCount);
-		DBGLOG("igfx", "fbMemoryCount: %u", frame->fFBMemoryCount);
-		DBGLOG("igfx", "stolenMemorySize: 0x%08X", frame->fStolenMemorySize);
-		DBGLOG("igfx", "framebufferMemorySize: 0x%08X", frame->fFramebufferMemorySize);
-		DBGLOG("igfx", "unifiedMemorySize: 0x%08X", frame->fUnifiedMemorySize);
-
-		r = true;
-	}
-
-	applyPlatformInformationPatchEx(frame);
-
-	for (size_t j = 0; j < arrsize(frame->connectors); j++) {
-		if (connectorPatchFlags[j].bits.CPFIndex)
-			frame->connectors[j].index = framebufferPatch.connectors[j].index;
-
-		if (connectorPatchFlags[j].bits.CPFBusId)
-			frame->connectors[j].busId = framebufferPatch.connectors[j].busId;
-
-		if (connectorPatchFlags[j].bits.CPFPipe)
-			frame->connectors[j].pipe = framebufferPatch.connectors[j].pipe;
-
-		if (connectorPatchFlags[j].bits.CPFType)
-			frame->connectors[j].type = framebufferPatch.connectors[j].type;
-
-		if (connectorPatchFlags[j].bits.CPFFlags)
-			frame->connectors[j].flags = framebufferPatch.connectors[j].flags;
-
-		if (connectorPatchFlags[j].value) {
-			DBGLOG("igfx", "patching framebufferId 0x%08X connector [%d] busId: 0x%02X, pipe: %u, type: 0x%08X, flags: 0x%08X", frame->framebufferId, frame->connectors[j].index, frame->connectors[j].busId, frame->connectors[j].pipe, frame->connectors[j].type, frame->connectors[j].flags.value);
-
-			r = true;
-		}
-	}
-
-	return r;
+    auto frame = reinterpret_cast<T *>(findFramebufferId(framebufferId, reinterpret_cast<uint8_t *>(platformInformationList), PAGE_SIZE));
+    if (!frame)
+        return false;
+
+    bool r = false;
+
+    if (framebufferPatchFlags.bits.FPFMobile)
+        frame->fMobile = framebufferPatch.fMobile;
+
+    if (framebufferPatchFlags.bits.FPFPipeCount)
+        frame->fPipeCount = framebufferPatch.fPipeCount;
+
+    if (framebufferPatchFlags.bits.FPFPortCount)
+        frame->fPortCount = framebufferPatch.fPortCount;
+
+    if (framebufferPatchFlags.bits.FPFFBMemoryCount)
+        frame->fFBMemoryCount = framebufferPatch.fFBMemoryCount;
+
+    if (framebufferPatchFlags.bits.FPFStolenMemorySize)
+        frame->fStolenMemorySize = framebufferPatch.fStolenMemorySize;
+
+    if (framebufferPatchFlags.bits.FPFFramebufferMemorySize)
+        frame->fFramebufferMemorySize = framebufferPatch.fFramebufferMemorySize;
+
+    if (framebufferPatchFlags.bits.FPFUnifiedMemorySize)
+        frame->fUnifiedMemorySize = framebufferPatch.fUnifiedMemorySize;
+
+    if (framebufferPatchFlags.value) {
+        DBGLOG("igfx", "patching framebufferId 0x%08X", frame->framebufferId);
+        DBGLOG("igfx", "mobile: 0x%08X", frame->fMobile);
+        DBGLOG("igfx", "pipeCount: %u", frame->fPipeCount);
+        DBGLOG("igfx", "portCount: %u", frame->fPortCount);
+        DBGLOG("igfx", "fbMemoryCount: %u", frame->fFBMemoryCount);
+        DBGLOG("igfx", "stolenMemorySize: 0x%08X", frame->fStolenMemorySize);
+        DBGLOG("igfx", "framebufferMemorySize: 0x%08X", frame->fFramebufferMemorySize);
+        DBGLOG("igfx", "unifiedMemorySize: 0x%08X", frame->fUnifiedMemorySize);
+
+        r = true;
+    }
+
+    applyPlatformInformationPatchEx(frame);
+
+    for (size_t j = 0; j < arrsize(frame->connectors); j++) {
+        if (connectorPatchFlags[j].bits.CPFIndex)
+            frame->connectors[j].index = framebufferPatch.connectors[j].index;
+
+        if (connectorPatchFlags[j].bits.CPFBusId)
+            frame->connectors[j].busId = framebufferPatch.connectors[j].busId;
+
+        if (connectorPatchFlags[j].bits.CPFPipe)
+            frame->connectors[j].pipe = framebufferPatch.connectors[j].pipe;
+
+        if (connectorPatchFlags[j].bits.CPFType)
+            frame->connectors[j].type = framebufferPatch.connectors[j].type;
+
+        if (connectorPatchFlags[j].bits.CPFFlags)
+            frame->connectors[j].flags = framebufferPatch.connectors[j].flags;
+
+        if (connectorPatchFlags[j].value) {
+            DBGLOG("igfx", "patching framebufferId 0x%08X connector [%d] busId: 0x%02X, pipe: %u, type: 0x%08X, flags: 0x%08X", frame->framebufferId, frame->connectors[j].index, frame->connectors[j].busId, frame->connectors[j].pipe, frame->connectors[j].type, frame->connectors[j].flags.value);
+
+            r = true;
+        }
+    }
+
+    return r;
 }
 
 template <>
 bool IGFX::applyDPtoHDMIPatch(uint32_t framebufferId, FramebufferSNB *platformInformationList) {
-	bool found = false;
-
-	for (size_t i = 0; i < SandyPlatformNum; i++) {
-		if (sandyPlatformId[i] == framebufferId) {
-			for (size_t j = 0; j < arrsize(platformInformationList[i].connectors); j++) {
-				DBGLOG("igfx", "snb connector [%lu] busId: 0x%02X, pipe: %d, type: 0x%08X, flags: 0x%08X", j, platformInformationList[i].connectors[j].busId, platformInformationList[i].connectors[j].pipe,
-					   platformInformationList[i].connectors[j].type, platformInformationList[i].connectors[j].flags);
-
-				if (platformInformationList[i].connectors[j].type == ConnectorDP) {
-					platformInformationList[i].connectors[j].type = ConnectorHDMI;
-					DBGLOG("igfx", "replaced snb connector %lu type from DP to HDMI", j);
-					found = true;
-				}
-			}
-		}
-	}
-
-	return found;
+    bool found = false;
+
+    for (size_t i = 0; i < SandyPlatformNum; i++) {
+        if (sandyPlatformId[i] == framebufferId) {
+            for (size_t j = 0; j < arrsize(platformInformationList[i].connectors); j++) {
+                DBGLOG("igfx", "snb connector [%lu] busId: 0x%02X, pipe: %d, type: 0x%08X, flags: 0x%08X", j, platformInformationList[i].connectors[j].busId, platformInformationList[i].connectors[j].pipe,
+                       platformInformationList[i].connectors[j].type, platformInformationList[i].connectors[j].flags);
+
+                if (platformInformationList[i].connectors[j].type == ConnectorDP) {
+                    platformInformationList[i].connectors[j].type = ConnectorHDMI;
+                    DBGLOG("igfx", "replaced snb connector %lu type from DP to HDMI", j);
+                    found = true;
+                }
+            }
+        }
+    }
+
+    return found;
 }
 
 template <typename T>
 bool IGFX::applyDPtoHDMIPatch(uint32_t framebufferId, T *platformInformationList) {
-	auto frame = reinterpret_cast<T *>(findFramebufferId(framebufferId, reinterpret_cast<uint8_t *>(platformInformationList), PAGE_SIZE));
-	if (!frame)
-		return false;
-
-	bool found = false;
-	for (size_t i = 0; i < arrsize(frame->connectors); i++) {
-		DBGLOG("igfx", "connector [%lu] busId: 0x%02X, pipe: %d, type: 0x%08X, flags: 0x%08X", i, platformInformationList[i].connectors[i].busId, platformInformationList[i].connectors[i].pipe,
-			   platformInformationList[i].connectors[i].type, platformInformationList[i].connectors[i].flags);
-
-		if (frame->connectors[i].type == ConnectorDP) {
-			frame->connectors[i].type = ConnectorHDMI;
-			DBGLOG("igfx", "replaced connector %lu type from DP to HDMI", i);
-			found = true;
-		}
-	}
-
-	return found;
+    auto frame = reinterpret_cast<T *>(findFramebufferId(framebufferId, reinterpret_cast<uint8_t *>(platformInformationList), PAGE_SIZE));
+    if (!frame)
+        return false;
+
+    bool found = false;
+    for (size_t i = 0; i < arrsize(frame->connectors); i++) {
+        DBGLOG("igfx", "connector [%lu] busId: 0x%02X, pipe: %d, type: 0x%08X, flags: 0x%08X", i, platformInformationList[i].connectors[i].busId, platformInformationList[i].connectors[i].pipe,
+               platformInformationList[i].connectors[i].type, platformInformationList[i].connectors[i].flags);
+
+        if (frame->connectors[i].type == ConnectorDP) {
+            frame->connectors[i].type = ConnectorHDMI;
+            DBGLOG("igfx", "replaced connector %lu type from DP to HDMI", i);
+            found = true;
+        }
+    }
+
+    return found;
 }
 
 void IGFX::applyFramebufferPatches() {
-	uint32_t framebufferId = framebufferPatch.framebufferId;
-
-	// Not tested prior to 10.10.5, and definitely different on 10.9.5 at least.
-	if (getKernelVersion() >= KernelVersion::Yosemite) {
-		bool success = false;
-		if (cpuGeneration == CPUInfo::CpuGeneration::SandyBridge)
-			success = applyPlatformInformationListPatch(framebufferId, static_cast<FramebufferSNB *>(gPlatformInformationList));
-		else if (cpuGeneration == CPUInfo::CpuGeneration::IvyBridge)
-			success = applyPlatformInformationListPatch(framebufferId, static_cast<FramebufferIVB *>(gPlatformInformationList));
-		else if (cpuGeneration == CPUInfo::CpuGeneration::Haswell)
-			success = applyPlatformInformationListPatch(framebufferId, static_cast<FramebufferHSW *>(gPlatformInformationList));
-		else if (cpuGeneration == CPUInfo::CpuGeneration::Broadwell)
-			success = applyPlatformInformationListPatch(framebufferId, static_cast<FramebufferBDW *>(gPlatformInformationList));
-		else if (cpuGeneration == CPUInfo::CpuGeneration::Skylake || cpuGeneration == CPUInfo::CpuGeneration::KabyLake ||
-				 (cpuGeneration == CPUInfo::CpuGeneration::CoffeeLake && static_cast<FramebufferSKL *>(gPlatformInformationList)->framebufferId == 0x591E0000))
-			//FIXME: write this in a nicer way (coffee pretending to be Kaby, detecting via first kaby frame)
-			success = applyPlatformInformationListPatch(framebufferId, static_cast<FramebufferSKL *>(gPlatformInformationList));
-		else if (cpuGeneration == CPUInfo::CpuGeneration::CoffeeLake)
-			success = applyPlatformInformationListPatch(framebufferId, static_cast<FramebufferCFL *>(gPlatformInformationList));
-		else if (cpuGeneration == CPUInfo::CpuGeneration::CannonLake)
-			success = applyPlatformInformationListPatch(framebufferId, static_cast<FramebufferCNL *>(gPlatformInformationList));
-		else if (cpuGeneration == CPUInfo::CpuGeneration::IceLake) {
-			// FIXME: Need to address possible circumstance of both ICL kexts loaded at the same time
-			if (callbackIGFX->currentFramebuffer->loadIndex == KernelPatcher::KextInfo::SysFlags::Loaded)
-				success = applyPlatformInformationListPatch(framebufferId, static_cast<FramebufferICLLP *>(gPlatformInformationList));
-			else if (callbackIGFX->currentFramebufferOpt->loadIndex == KernelPatcher::KextInfo::SysFlags::Loaded)
-				success = applyPlatformInformationListPatch(framebufferId, static_cast<FramebufferICLHP *>(gPlatformInformationList));
-		}
-
-		if (success)
-			DBGLOG("igfx", "patching framebufferId 0x%08X successful", framebufferId);
-		else
-			DBGLOG("igfx", "patching framebufferId 0x%08X failed", framebufferId);
-	}
-
-	uint8_t *platformInformationAddress = findFramebufferId(framebufferId, static_cast<uint8_t *>(gPlatformInformationList), PAGE_SIZE);
-	if (platformInformationAddress) {
-		for (size_t i = 0; i < MaxFramebufferPatchCount; i++) {
-			if (!framebufferPatches[i].find || !framebufferPatches[i].replace)
-				continue;
-
-			if (framebufferPatches[i].framebufferId != framebufferId)    {
-				framebufferId = framebufferPatches[i].framebufferId;
-				platformInformationAddress = findFramebufferId(framebufferId, static_cast<uint8_t *>(gPlatformInformationList), PAGE_SIZE);
-			}
-
-			if (!platformInformationAddress) {
-				DBGLOG("igfx", "patch %lu framebufferId 0x%08X not found", i, framebufferId);
-				continue;
-			}
-
-			if (framebufferPatches[i].find->getLength() != framebufferPatches[i].replace->getLength()) {
-				DBGLOG("igfx", "patch %lu framebufferId 0x%08X length mistmatch", i, framebufferId);
-				continue;
-			}
-
-			KernelPatcher::LookupPatch patch {};
-			patch.kext = currentFramebuffer;
-			patch.find = static_cast<const uint8_t *>(framebufferPatches[i].find->getBytesNoCopy());
-			patch.replace = static_cast<const uint8_t *>(framebufferPatches[i].replace->getBytesNoCopy());
-			patch.size = framebufferPatches[i].find->getLength();
-			patch.count = framebufferPatches[i].count;
-
-			if (applyPatch(patch, platformInformationAddress, PAGE_SIZE))
-				DBGLOG("igfx", "patch %lu framebufferId 0x%08X successful", i, framebufferId);
-			else
-				DBGLOG("igfx", "patch %lu framebufferId 0x%08X failed", i, framebufferId);
-
-			framebufferPatches[i].find->release();
-			framebufferPatches[i].find = nullptr;
-			framebufferPatches[i].replace->release();
-			framebufferPatches[i].replace = nullptr;
-		}
-	}
+    uint32_t framebufferId = framebufferPatch.framebufferId;
+
+    // Not tested prior to 10.10.5, and definitely different on 10.9.5 at least.
+    if (getKernelVersion() >= KernelVersion::Yosemite) {
+        bool success = false;
+        if (cpuGeneration == CPUInfo::CpuGeneration::SandyBridge)
+            success = applyPlatformInformationListPatch(framebufferId, static_cast<FramebufferSNB *>(gPlatformInformationList));
+        else if (cpuGeneration == CPUInfo::CpuGeneration::IvyBridge)
+            success = applyPlatformInformationListPatch(framebufferId, static_cast<FramebufferIVB *>(gPlatformInformationList));
+        else if (cpuGeneration == CPUInfo::CpuGeneration::Haswell)
+            success = applyPlatformInformationListPatch(framebufferId, static_cast<FramebufferHSW *>(gPlatformInformationList));
+        else if (cpuGeneration == CPUInfo::CpuGeneration::Broadwell)
+            success = applyPlatformInformationListPatch(framebufferId, static_cast<FramebufferBDW *>(gPlatformInformationList));
+        else if (cpuGeneration == CPUInfo::CpuGeneration::Skylake || cpuGeneration == CPUInfo::CpuGeneration::KabyLake ||
+                 (cpuGeneration == CPUInfo::CpuGeneration::CoffeeLake && static_cast<FramebufferSKL *>(gPlatformInformationList)->framebufferId == 0x591E0000))
+            //FIXME: write this in a nicer way (coffee pretending to be Kaby, detecting via first kaby frame)
+            success = applyPlatformInformationListPatch(framebufferId, static_cast<FramebufferSKL *>(gPlatformInformationList));
+        else if (cpuGeneration == CPUInfo::CpuGeneration::CoffeeLake)
+            success = applyPlatformInformationListPatch(framebufferId, static_cast<FramebufferCFL *>(gPlatformInformationList));
+        else if (cpuGeneration == CPUInfo::CpuGeneration::CannonLake)
+            success = applyPlatformInformationListPatch(framebufferId, static_cast<FramebufferCNL *>(gPlatformInformationList));
+        else if (cpuGeneration == CPUInfo::CpuGeneration::IceLake) {
+            // FIXME: Need to address possible circumstance of both ICL kexts loaded at the same time
+            if (callbackIGFX->currentFramebuffer->loadIndex == KernelPatcher::KextInfo::SysFlags::Loaded)
+                success = applyPlatformInformationListPatch(framebufferId, static_cast<FramebufferICLLP *>(gPlatformInformationList));
+            else if (callbackIGFX->currentFramebufferOpt->loadIndex == KernelPatcher::KextInfo::SysFlags::Loaded)
+                success = applyPlatformInformationListPatch(framebufferId, static_cast<FramebufferICLHP *>(gPlatformInformationList));
+        }
+
+        if (success)
+            DBGLOG("igfx", "patching framebufferId 0x%08X successful", framebufferId);
+        else
+            DBGLOG("igfx", "patching framebufferId 0x%08X failed", framebufferId);
+    }
+
+    uint8_t *platformInformationAddress = findFramebufferId(framebufferId, static_cast<uint8_t *>(gPlatformInformationList), PAGE_SIZE);
+    if (platformInformationAddress) {
+        for (size_t i = 0; i < MaxFramebufferPatchCount; i++) {
+            if (!framebufferPatches[i].find || !framebufferPatches[i].replace)
+                continue;
+
+            if (framebufferPatches[i].framebufferId != framebufferId)    {
+                framebufferId = framebufferPatches[i].framebufferId;
+                platformInformationAddress = findFramebufferId(framebufferId, static_cast<uint8_t *>(gPlatformInformationList), PAGE_SIZE);
+            }
+
+            if (!platformInformationAddress) {
+                DBGLOG("igfx", "patch %lu framebufferId 0x%08X not found", i, framebufferId);
+                continue;
+            }
+
+            if (framebufferPatches[i].find->getLength() != framebufferPatches[i].replace->getLength()) {
+                DBGLOG("igfx", "patch %lu framebufferId 0x%08X length mistmatch", i, framebufferId);
+                continue;
+            }
+
+            KernelPatcher::LookupPatch patch {};
+            patch.kext = currentFramebuffer;
+            patch.find = static_cast<const uint8_t *>(framebufferPatches[i].find->getBytesNoCopy());
+            patch.replace = static_cast<const uint8_t *>(framebufferPatches[i].replace->getBytesNoCopy());
+            patch.size = framebufferPatches[i].find->getLength();
+            patch.count = framebufferPatches[i].count;
+
+            if (applyPatch(patch, platformInformationAddress, PAGE_SIZE))
+                DBGLOG("igfx", "patch %lu framebufferId 0x%08X successful", i, framebufferId);
+            else
+                DBGLOG("igfx", "patch %lu framebufferId 0x%08X failed", i, framebufferId);
+
+            framebufferPatches[i].find->release();
+            framebufferPatches[i].find = nullptr;
+            framebufferPatches[i].replace->release();
+            framebufferPatches[i].replace = nullptr;
+        }
+    }
 }
 
 void IGFX::applyHdmiAutopatch() {
-	uint32_t framebufferId = framebufferPatch.framebufferId;
-
-	DBGLOG("igfx", "applyHdmiAutopatch framebufferId %X cpugen %X", framebufferId, cpuGeneration);
-
-	bool success = false;
-	if (cpuGeneration == CPUInfo::CpuGeneration::SandyBridge)
-		success = applyDPtoHDMIPatch(framebufferId, static_cast<FramebufferSNB *>(gPlatformInformationList));
-	else if (cpuGeneration == CPUInfo::CpuGeneration::IvyBridge)
-		success = applyDPtoHDMIPatch(framebufferId, static_cast<FramebufferIVB *>(gPlatformInformationList));
-	else if (cpuGeneration == CPUInfo::CpuGeneration::Haswell)
-		success = applyDPtoHDMIPatch(framebufferId, static_cast<FramebufferHSW *>(gPlatformInformationList));
-	else if (cpuGeneration == CPUInfo::CpuGeneration::Broadwell)
-		success = applyDPtoHDMIPatch(framebufferId, static_cast<FramebufferBDW *>(gPlatformInformationList));
-	else if (cpuGeneration == CPUInfo::CpuGeneration::Skylake || cpuGeneration == CPUInfo::CpuGeneration::KabyLake ||
-			 (cpuGeneration == CPUInfo::CpuGeneration::CoffeeLake && static_cast<FramebufferSKL *>(gPlatformInformationList)->framebufferId == 0x591E0000))
-		success = applyDPtoHDMIPatch(framebufferId, static_cast<FramebufferSKL *>(gPlatformInformationList));
-	else if (cpuGeneration == CPUInfo::CpuGeneration::CoffeeLake)
-		success = applyDPtoHDMIPatch(framebufferId, static_cast<FramebufferCFL *>(gPlatformInformationList));
-	else if (cpuGeneration == CPUInfo::CpuGeneration::CannonLake)
-		success = applyDPtoHDMIPatch(framebufferId, static_cast<FramebufferCNL *>(gPlatformInformationList));
-	else if (cpuGeneration == CPUInfo::CpuGeneration::IceLake) {
-		// FIXME: Need to address possible circumstance of both ICL kexts loaded at the same time
-		if (callbackIGFX->currentFramebuffer->loadIndex == KernelPatcher::KextInfo::SysFlags::Loaded)
-			success = applyDPtoHDMIPatch(framebufferId, static_cast<FramebufferICLLP *>(gPlatformInformationList));
-		else if (callbackIGFX->currentFramebufferOpt->loadIndex == KernelPatcher::KextInfo::SysFlags::Loaded)
-			success = applyDPtoHDMIPatch(framebufferId, static_cast<FramebufferICLHP *>(gPlatformInformationList));
-	}
-	
-	if (success)
-		DBGLOG("igfx", "hdmi patching framebufferId 0x%08X successful", framebufferId);
-	else
-		DBGLOG("igfx", "hdmi patching framebufferId 0x%08X failed", framebufferId);
+    uint32_t framebufferId = framebufferPatch.framebufferId;
+
+    DBGLOG("igfx", "applyHdmiAutopatch framebufferId %X cpugen %X", framebufferId, cpuGeneration);
+
+    bool success = false;
+    if (cpuGeneration == CPUInfo::CpuGeneration::SandyBridge)
+        success = applyDPtoHDMIPatch(framebufferId, static_cast<FramebufferSNB *>(gPlatformInformationList));
+    else if (cpuGeneration == CPUInfo::CpuGeneration::IvyBridge)
+        success = applyDPtoHDMIPatch(framebufferId, static_cast<FramebufferIVB *>(gPlatformInformationList));
+    else if (cpuGeneration == CPUInfo::CpuGeneration::Haswell)
+        success = applyDPtoHDMIPatch(framebufferId, static_cast<FramebufferHSW *>(gPlatformInformationList));
+    else if (cpuGeneration == CPUInfo::CpuGeneration::Broadwell)
+        success = applyDPtoHDMIPatch(framebufferId, static_cast<FramebufferBDW *>(gPlatformInformationList));
+    else if (cpuGeneration == CPUInfo::CpuGeneration::Skylake || cpuGeneration == CPUInfo::CpuGeneration::KabyLake ||
+             (cpuGeneration == CPUInfo::CpuGeneration::CoffeeLake && static_cast<FramebufferSKL *>(gPlatformInformationList)->framebufferId == 0x591E0000))
+        success = applyDPtoHDMIPatch(framebufferId, static_cast<FramebufferSKL *>(gPlatformInformationList));
+    else if (cpuGeneration == CPUInfo::CpuGeneration::CoffeeLake)
+        success = applyDPtoHDMIPatch(framebufferId, static_cast<FramebufferCFL *>(gPlatformInformationList));
+    else if (cpuGeneration == CPUInfo::CpuGeneration::CannonLake)
+        success = applyDPtoHDMIPatch(framebufferId, static_cast<FramebufferCNL *>(gPlatformInformationList));
+    else if (cpuGeneration == CPUInfo::CpuGeneration::IceLake) {
+        // FIXME: Need to address possible circumstance of both ICL kexts loaded at the same time
+        if (callbackIGFX->currentFramebuffer->loadIndex == KernelPatcher::KextInfo::SysFlags::Loaded)
+            success = applyDPtoHDMIPatch(framebufferId, static_cast<FramebufferICLLP *>(gPlatformInformationList));
+        else if (callbackIGFX->currentFramebufferOpt->loadIndex == KernelPatcher::KextInfo::SysFlags::Loaded)
+            success = applyDPtoHDMIPatch(framebufferId, static_cast<FramebufferICLHP *>(gPlatformInformationList));
+    }
+    
+    if (success)
+        DBGLOG("igfx", "hdmi patching framebufferId 0x%08X successful", framebufferId);
+    else
+        DBGLOG("igfx", "hdmi patching framebufferId 0x%08X failed", framebufferId);
 }