# Intel® HD Graphics FAQ  
  
Discussion: [Russian](https://www.applelife.ru/threads/intel-hd-graphics-3000-4000-4400-4600-5000-5500-5600-520-530-630.1289648/), [English](https://www.insanelymac.com/forum/topic/334899-intel-framebuffer-patching-using-whatevergreen/)  
  
**Intel® HD Graphics** are video cards built into Intel processors. Not all processors are equipped with integrated graphics. To find out if yours is - use [this table](https://en.wikipedia.org/wiki/List_of_Intel_graphics_processing_units) or see the characteristics of your processor on Intel’s website. For example, the table shows Intel® HD 4600 integrated graphics for [i7-4770k](https://ark.intel.com/products/75123/Intel-Core-i7-4770K-Processor-8M-Cache-up-to-3_90-GHz), whereas the [i7-4930k](https://ark.intel.com/products/77780/Intel-Core-i7-4930K-Processor-12M-Cache-up-to-3_90-GHz) has none.  
  
macOS has quite acceptable support for Intel® HD Graphics 2000 (Sandy Bridge) and newer. For older generation graphics see the appropriate threads / instructions ( [Intel HD in Arrandale processors](https://www.insanelymac.com/forum/topic/286092-guide-1st-generation-intel-hd-graphics-qeci/?hl=%20vertek) , [GMA950](https://www.applelife.ru/threads/intel-gma950-32bit-only.22726/) , [GMA X3100](https://www.applelife.ru/threads/intel-gma-x3100-zavod.36617/)). Attention, not all Intel graphics cards can be successfully enabled in macOS (more below).  
  
If you use a discrete graphics card (AMD or NVIDIA), having integrated Intel graphics enabled is still useful, as it can be used in offline mode (also known as ["empty framebuffer", 0 connectors](https://www.applelife.ru/threads/zavod-intel-quick-sync-video.817923/)) for hardware encoding and decoding of media files and so forth.  
  
The general concept of enabling Intel graphics cards:  
1. Correct the names of all related devices (`IGPU` for the video card itself, `IMEI` for the Intel Management Engine).  
2. If necessary, fake the `device-id`'s of the video card and Intel Management Engine to compatible ones.  
3. Specify the correct framebuffer (`AAPL,ig-platform-id` or `AAPL,snb-platform-id`) describing available outputs and other properties of the video card.  
4. Add some other additional properties to devices related to Intel® HD Graphics.  
  
At this point, paragraphs 1 and 4 are automated by [WhateverGreen](https://github.com/acidanthera/WhateverGreen). It works in OS X 10.8 and later, and greatly simplifies graphics enabling in macOS.  
  
## General recommendations  
1. Select the required memory amount in BIOS for the needs of the video system (DVMT Pre-Allocated): 32MB, 64MB, 96MB, etc. depending on the framebuffer.  
For the total amount of memory DVMT (DVMT Total) select: MAX.  
![](https://github.com/acidanthera/WhateverGreen/blob/master/Manual/Img/bios.png)  
Some faulty BIOSes show a higher value, but actually allocate less. In such cases select a value a step higher. This is common with Dell laptops, their BIOS reports 64MB, but actually allocates 32MB and there is no way to change it. Such case will be shown in this manual.  
2. Add [Lilu.kext](https://github.com/vit9696/Lilu/releases) and [WhateverGreen.kext](https://github.com/acidanthera/WhateverGreen/releases)(hereinafter referred to as the **WEG**) to Clover's "Other" folder.  
3. Remove (if used previously) these kexts:  
— IntelGraphicsFixup.kext  
— NvidiaGraphicsFixup.kext  
— CoreDisplayFixup.kext  
— Shiki.kext  
— IntelGraphicsDVMTFixup.kext  
— AzulPatcher4600.kext  
— AppleBacklightFixup.kext,  
— FakePCIID_Intel_HD_Graphics.kext  
— FakePCIID_Intel_HDMI_Audio.kext  
— and FakePCIID.kext (if there are no other FakePCIID plugins)  

4. Turn off all Clover's graphic injects (and I mean turn off and not comment out).  
![](https://github.com/acidanthera/WhateverGreen/blob/master/Manual/Img/Clover1.png)  
5. Turn off Clover's DSDT fixes:  
— `AddHDMI`  
— `FixDisplay`  
— `FixIntelGfx`  
— `AddIMEI`  
— `FixHDA` 
6. Turn off `UseIntelHDMI`.  
7. Disable `Devices` - `Inject` (usually this parameter is absent and that is good, but if it is there, turn off or delete).  
![](https://github.com/acidanthera/WhateverGreen/blob/master/Manual/Img/Clover2.png)  
  
8. Delete the `-disablegfxfirmware` boot argument.  
9. Delete or comment # `FakeID` for `IntelGFX` and `IMEI`.  
10. Delete or comment # `ig-platform-id`.  
11. Completely remove `Arbitrary`, `AddProperties`, as well as IGPU, IMEI, HDEF and HDMI audio definitions from `SSDT` and `DSDT` (if you added them).  
12. Delete or disable binary patches DSDT: `GFX0 to IGPU`, `PEGP to GFX0`, `HECI to IMEI`, `MEI to IMEI`, `HDAS to HDEF`, `B0D3 to HDAU`.  
  
To inject properties, use `Properties` section in config.plist.  
Only the following may be added:  
— `AAPL,ig-platform-id` or `AAPL,snb-platform-id` framebuffer  
— `device-id` for `IGPU` (if faking is necessary)  
— `device-id` for `IMEI` (if faking is necessary)  
— properties for patches (if necessary)  
And `layout-id` for `HDEF` (In more detail [AppleALC](https://github.com/acidanthera/AppleALC). HDEF device locations `PciRoot`, [gfxutil](https://github.com/acidanthera/gfxutil) may be used: `gfxutil -f HDEF`)  
  
Adding these is not mandatory. An example: the default framebuffer is good enough or it is set with a boot argument (boot-arg), and faking the `device-id` is not required.  
The bytes in `Properties` must be put in reversed order. For example: `0x0166000B` would be put in as `0B006601`.  
  
Common `Properties` templates for `IGPU` and `IMEI` sections are described below for each processor family separately.  
**Attention!** Do not leave empty property values. For example, if a certain property is not required, delete the entire line! Remove `PciRoot` dictionary entirely if it has no properties.  
![](https://github.com/acidanthera/WhateverGreen/blob/master/Manual/Img/basic.png)
  
**Choosing a framebuffer.** First try the recommended one. If it is not successful, then try the others one by one, excluding the "empty framebuffers" (0 connectors), which are described in a separate [topic](https://www.applelife.ru/threads/zavod-intel-quick-sync-video.817923/).  
When looking for a suitable framebuffer you can set it with a boot argument (boot-arg), in which case the framebuffer set in the `Properties` section is ignored.
For example: `igfxframe=0x0166000B`  
**Attention!** Unlike in `Properties` the normal byte order and the `0x` prefix are to be used.  
— If a framebuffer is not specified explicitly in any way, the default framebuffer will be injected.  
— If a framebuffer is not set and the system has a discrete graphics card, an "empty framebuffer" will be injected.  
  
  
## Intel HD Graphics 2000/3000 ([Sandy Bridge](https://en.wikipedia.org/wiki/Sandy_Bridge) processors)  
Supported from Mac OS X 10.7.x to macOS 10.13.6. The instructions are for OS X 10.8.x - macOS 10.13.6. On older operating systems follow the "ancient ways". On newer operating systems these are not supported. [But if you really want to - read this.](https://applelife.ru/posts/744431) Metal support is absent.  
SNB framebuffer list:  
— 0x00010000 (mobile, 4 connectors, no fbmem)  
— 0x00020000 (mobile, 1 connectors, no fbmem)  
— 0x00030010 (desktop, 3 connectors, no fbmem)  
— 0x00030020 (desktop, 3 connectors, no fbmem)  
— 0x00030030 (desktop, 0 connectors, no fbmem)  
— 0x00040000 (mobile, 3 connectors, no fbmem)  
— 0x00050000 (desktop, 0 connectors, no fbmem)  
  
<details>
<summary>Spoiler: SNB connectors</summary>
AppleIntelSNBGraphicsFB.kext  
  
ID: SNB0 0x10000, STOLEN: 0 bytes, FBMEM: 0 bytes, VRAM: 0 bytes, Flags: 0x00000000  
TOTAL STOLEN: 0 bytes, TOTAL CURSOR: 1 MB, MAX STOLEN: 0 bytes, MAX OVERALL: 1 MB (1064960 bytes)  
Camelia: CameliaUnsupported (255), Freq: 1808 Hz, FreqMax: 1808 Hz  
Mobile: 1, PipeCount: 2, PortCount: 4, FBMemoryCount: 0  
[5] busId: 0x03, pipe: 0, type: 0x00000002, flags: 0x00000030 - ConnectorLVDS  
[2] busId: 0x05, pipe: 0, type: 0x00000400, flags: 0x00000007 - ConnectorDP  
[3] busId: 0x04, pipe: 0, type: 0x00000400, flags: 0x00000009 - ConnectorDP  
[4] busId: 0x06, pipe: 0, type: 0x00000400, flags: 0x00000009 - ConnectorDP  
05030000 02000000 30000000  
02050000 00040000 07000000  
03040000 00040000 09000000  
04060000 00040000 09000000  
  
ID: SNB1 0x20000, STOLEN: 0 bytes, FBMEM: 0 bytes, VRAM: 0 bytes, Flags: 0x00000000  
TOTAL STOLEN: 0 bytes, TOTAL CURSOR: 1 MB, MAX STOLEN: 0 bytes, MAX OVERALL: 1 MB (1052672 bytes)  
Camelia: CameliaUnsupported (255), Freq: 1808 Hz, FreqMax: 1808 Hz  
Mobile: 1, PipeCount: 2, PortCount: 1, FBMemoryCount: 0  
[5] busId: 0x03, pipe: 0, type: 0x00000002, flags: 0x00000030 - ConnectorLVDS  
05030000 02000000 30000000  

ID: SNB2 0x30010 or 0x30020, STOLEN: 0 bytes, FBMEM: 0 bytes, VRAM: 0 bytes, Flags: 0x00000000  
TOTAL STOLEN: 0 bytes, TOTAL CURSOR: 1 MB, MAX STOLEN: 0 bytes, MAX OVERALL: 1 MB (1060864 bytes)  
Camelia: CameliaUnsupported (255), Freq: 0 Hz, FreqMax: -1 Hz  
Mobile: 0, PipeCount: 2, PortCount: 3, FBMemoryCount: 0  
[2] busId: 0x05, pipe: 0, type: 0x00000400, flags: 0x00000007 - ConnectorDP  
[3] busId: 0x04, pipe: 0, type: 0x00000400, flags: 0x00000009 - ConnectorDP  
[4] busId: 0x06, pipe: 0, type: 0x00000800, flags: 0x00000006 - ConnectorHDMI  
02050000 00040000 07000000  
03040000 00040000 09000000  
04060000 00080000 06000000  
  
ID: SNB3 0x30030, STOLEN: 0 bytes, FBMEM: 0 bytes, VRAM: 0 bytes, Flags: 0x00000000  
TOTAL STOLEN: 0 bytes, TOTAL CURSOR: 0 bytes, MAX STOLEN: 0 bytes, MAX OVERALL: 0 bytes  
Camelia: CameliaUnsupported (255), Freq: 0 Hz, FreqMax: 0 Hz  
Mobile: 0, PipeCount: 0, PortCount: 0, FBMemoryCount: 0  
  
ID: SNB4 0x40000, STOLEN: 0 bytes, FBMEM: 0 bytes, VRAM: 0 bytes, Flags: 0x00000000  
TOTAL STOLEN: 0 bytes, TOTAL CURSOR: 1 MB, MAX STOLEN: 0 bytes, MAX OVERALL: 1 MB (1060864 bytes)  
Camelia: CameliaUnsupported (255), Freq: 1808 Hz, FreqMax: 1808 Hz  
Mobile: 1, PipeCount: 2, PortCount: 3, FBMemoryCount: 0  
[1] busId: 0x00, pipe: 0, type: 0x00000002, flags: 0x00000030 - ConnectorLVDS  
[2] busId: 0x05, pipe: 0, type: 0x00000400, flags: 0x00000007 - ConnectorDP  
[3] busId: 0x04, pipe: 0, type: 0x00000400, flags: 0x00000009 - ConnectorDP  
01000000 02000000 30000000  
02050000 00040000 07000000  
03040000 00040000 09000000  
  
ID: SNB5 0x50000, STOLEN: 0 bytes, FBMEM: 0 bytes, VRAM: 0 bytes, Flags: 0x00000000  
TOTAL STOLEN: 0 bytes, TOTAL CURSOR: 0 bytes, MAX STOLEN: 0 bytes, MAX OVERALL: 0 bytes  
Camelia: CameliaUnsupported (255), Freq: 0 Hz, FreqMax: 0 Hz  
Mobile: 0, PipeCount: 0, PortCount: 0, FBMemoryCount: 0  
  
ID: SNB6 Not addressible, STOLEN: 0 bytes, FBMEM: 0 bytes, VRAM: 0 bytes, Flags: 0x00000000  
TOTAL STOLEN: 0 bytes, TOTAL CURSOR: 512 KB, MAX STOLEN: 0 bytes, MAX OVERALL: 512 KB  
Camelia: CameliaUnsupported (255), Freq: 0 Hz, FreqMax: 0 Hz  
Mobile: 0, PipeCount: 1, PortCount: 0, FBMemoryCount: 0  
  
ID: SNB7 Not addressible, STOLEN: 0 bytes, FBMEM: 0 bytes, VRAM: 0 bytes, Flags: 0x00000000  
TOTAL STOLEN: 0 bytes, TOTAL CURSOR: 1 MB (1572864 bytes), MAX STOLEN: 0 bytes, MAX OVERALL: 1 MB (1589248 bytes)  
Camelia: CameliaUnsupported (255), Freq: 1808 Hz, FreqMax: 1808 Hz  
Mobile: 1, PipeCount: 3, PortCount: 4, FBMemoryCount: 0  
[1] busId: 0x00, pipe: 0, type: 0x00000400, flags: 0x00000030 - ConnectorDP  
[2] busId: 0x05, pipe: 0, type: 0x00000400, flags: 0x00000007 - ConnectorDP  
[3] busId: 0x04, pipe: 0, type: 0x00000400, flags: 0x00000009 - ConnectorDP  
[4] busId: 0x06, pipe: 0, type: 0x00000800, flags: 0x00000006 - ConnectorHDMI  
01000000 00040000 30000000  
02050000 00040000 07000000  
03040000 00040000 09000000  
04060000 00080000 06000000  
  
Default SNB, DVMT: 0 bytes, FBMEM: 0 bytes, VRAM: 0 bytes, Flags: 0x00000000  
Camelia: CameliaUnsupported (255), Freq: 1808 Hz, FreqMax: 1808 Hz  
Mobile: 1, PipeCount: 3, PortCount: 4, FBMemoryCount: 0  
[1] busId: 0x00, pipe: 0, type: 0x00000400, flags: 0x00000030 - ConnectorDP  
[2] busId: 0x05, pipe: 0, type: 0x00000400, flags: 0x00000007 - ConnectorDP  
[3] busId: 0x04, pipe: 0, type: 0x00000400, flags: 0x00000009 - ConnectorDP  
[4] busId: 0x06, pipe: 0, type: 0x00000800, flags: 0x00000006 - ConnectorHDMI  
01000000 00040000 30000000  
02050000 00040000 07000000  
03040000 00040000 09000000  
04060000 00080000 06000000  
  
Note, that without AAPL,snb-platform-id the following models will use predefined IDs:  
Mac-94245B3640C91C81 -> SNB0 (MacBookPro8,1)  
Mac-94245AF5819B141B -> SNB0  
Mac-94245A3940C91C80 -> SNB0 (MacBookPro8,2)  
Mac-942459F5819B171B -> SNB0 (MacBookPro8,3)  
Mac-8ED6AF5B48C039E1 -> SNB2 (Macmini5,1)  
Mac-7BA5B2794B2CDB12 -> SNB2 (Macmini5,3)  
Mac-4BC72D62AD45599E -> SNB3 (Macmini5,2) -> no ports  
Mac-742912EFDBEE19B3 -> SNB4 (MacBookAir4,2)  
Mac-C08A6BB70A942AC2 -> SNB4 (MacBookAir4,1)  
Mac-942B5BF58194151B -> SNB5 (iMac12,1) -> no ports  
Mac-942B5B3A40C91381 -> SNB5 -> no ports  
Mac-942B59F58194171B -> SNB5 (iMac12,2) -> no ports   
</details>
  
####
*Recommended framebuffers:* for desktop - 0x00030010 (default); for laptop - 0x00010000 (default).  

HD2000 doesn't work as a full-featured graphics card in macOS, but you can (and should) use it with an "empty framebuffer" (0 connectors) for [IQSV](https://www.applelife.ru/threads/zavod-intel-quick-sync-video.817923/). Only the HD3000 can work with a display.  
  
Sandy Bridge doesn't usually require framebuffer specifying, the default framebuffer for your board-id will automatically be used. Specifying the framebuffer is required if you are using a non Sandy Brige Mac model.  
![](https://github.com/acidanthera/WhateverGreen/blob/master/Manual/Img/snb.png)  
Keep in mind that the framebuffer property name for `Sandy Bridge` — `AAPL,snb-platform-id` — differs from others IGPUs.  
  
Desktops require a fake `device-id` `26010000` for `IGPU`:  
![](https://github.com/acidanthera/WhateverGreen/blob/master/Manual/Img/snb_igpu.png)  
(for an "empty framebuffer" a different device-id is required, more in this [thread](https://www.applelife.ru/threads/zavod-intel-quick-sync-video.817923/))  
  
*Attention!* If you are using a motherboard with a  [7 series](https://ark.intel.com/products/series/98460/Intel-7-Series-Chipsets) chipset, it is necessary to fake the `device-id` `3A1C0000` for `IMEI`:  
![](https://github.com/acidanthera/WhateverGreen/blob/master/Manual/Img/snb_imei.png)  


## Intel HD Graphics 2500/4000 ([Ivy Bridge](https://en.wikipedia.org/wiki/Ivy_Bridge_(microarchitecture)) processors)  
Supported since OS X 10.8.x  
Capri framebuffer list:  
— 0x01660000 (desktop, 4 connectors, 24 MB)  
— 0x01620006 (desktop, 0 connectors, no fbmem, 0 bytes)  
— 0x01620007 (desktop, 0 connectors, no fbmem, 0 bytes)  
— 0x01620005 (desktop, 3 connectors, 16 MB)  
— 0x01660001 (mobile, 4 connectors, 24 MB)  
— 0x01660002 (mobile, 1 connectors, 24 MB)  
— 0x01660008 (mobile, 3 connectors, 16 MB)  
— 0x01660009 (mobile, 3 connectors, 16 MB)  
— 0x01660003 (mobile, 4 connectors, 16 MB)  
— 0x01660004 (mobile, 1 connectors, 16 MB)  
— 0x0166000A (desktop, 3 connectors, 16 MB)  
— 0x0166000B (desktop, 3 connectors, 16 MB)  
  
<details>
<summary>Spoiler: Capri connectors</summary>
AppleIntelFramebufferCapri.kext  
  
ID: 01660000, STOLEN: 96 MB, FBMEM: 24 MB, VRAM: 1024 MB, Flags: 0x00000000  
TOTAL STOLEN: 24 MB, TOTAL CURSOR: 1 MB (1572864 bytes), MAX STOLEN: 72 MB, MAX OVERALL: 73 MB (77086720 bytes)  
Camelia: CameliaUnsupported (255), Freq: 1808 Hz, FreqMax: 1808 Hz  
Mobile: 0, PipeCount: 3, PortCount: 4, FBMemoryCount: 3  
[1] busId: 0x00, pipe: 0, type: 0x00000002, flags: 0x00000030 - ConnectorLVDS  
[2] busId: 0x05, pipe: 0, type: 0x00000400, flags: 0x00000007 - ConnectorDP  
[3] busId: 0x04, pipe: 0, type: 0x00000400, flags: 0x00000007 - ConnectorDP  
[4] busId: 0x06, pipe: 0, type: 0x00000400, flags: 0x00000007 - ConnectorDP  
01000000 02000000 30000000  
02050000 00040000 07000000  
03040000 00040000 07000000  
04060000 00040000 07000000  
  
ID: 01620006, STOLEN: 0 bytes, FBMEM: 0 bytes, VRAM: 256 MB, Flags: 0x00000000  
TOTAL STOLEN: 0 bytes, TOTAL CURSOR: 0 bytes, MAX STOLEN: 0 bytes, MAX OVERALL: 0 bytes  
Camelia: CameliaUnsupported (255), Freq: 1808 Hz, FreqMax: 1808 Hz  
Mobile: 0, PipeCount: 0, PortCount: 0, FBMemoryCount: 0  
  
ID: 01620007, STOLEN: 0 bytes, FBMEM: 0 bytes, VRAM: 256 MB, Flags: 0x00000000  
TOTAL STOLEN: 0 bytes, TOTAL CURSOR: 0 bytes, MAX STOLEN: 0 bytes, MAX OVERALL: 0 bytes  
Camelia: CameliaUnsupported (255), Freq: 1808 Hz, FreqMax: 1808 Hz  
Mobile: 0, PipeCount: 0, PortCount: 0, FBMemoryCount: 0  
  
ID: 01620005, STOLEN: 32 MB, FBMEM: 16 MB, VRAM: 1536 MB, Flags: 0x00000000  
TOTAL STOLEN: 16 MB, TOTAL CURSOR: 1 MB, MAX STOLEN: 32 MB, MAX OVERALL: 33 MB (34615296 bytes)  
Camelia: CameliaUnsupported (255), Freq: 1808 Hz, FreqMax: 1808 Hz  
Mobile: 0, PipeCount: 2, PortCount: 3, FBMemoryCount: 2  
[2] busId: 0x05, pipe: 0, type: 0x00000400, flags: 0x00000011 - ConnectorDP  
[3] busId: 0x04, pipe: 0, type: 0x00000400, flags: 0x00000107 - ConnectorDP  
[4] busId: 0x06, pipe: 0, type: 0x00000400, flags: 0x00000107 - ConnectorDP  
02050000 00040000 11000000  
03040000 00040000 07010000  
04060000 00040000 07010000  
  
ID: 01660001, STOLEN: 96 MB, FBMEM: 24 MB, VRAM: 1536 MB, Flags: 0x00000000  
TOTAL STOLEN: 24 MB, TOTAL CURSOR: 1 MB (1572864 bytes), MAX STOLEN: 72 MB, MAX OVERALL: 73 MB (77086720 bytes)  
Camelia: CameliaUnsupported (255), Freq: 1808 Hz, FreqMax: 1808 Hz  
Mobile: 1, PipeCount: 3, PortCount: 4, FBMemoryCount: 3  
[1] busId: 0x00, pipe: 0, type: 0x00000002, flags: 0x00000030 - ConnectorLVDS  
[2] busId: 0x05, pipe: 0, type: 0x00000800, flags: 0x00000006 - ConnectorHDMI  
[3] busId: 0x04, pipe: 0, type: 0x00000400, flags: 0x00000107 - ConnectorDP  
[4] busId: 0x06, pipe: 0, type: 0x00000400, flags: 0x00000107 - ConnectorDP  
01000000 02000000 30000000  
02050000 00080000 06000000  
03040000 00040000 07010000  
04060000 00040000 07010000  
  
ID: 01660002, STOLEN: 64 MB, FBMEM: 24 MB, VRAM: 1536 MB, Flags: 0x00000000  
TOTAL STOLEN: 24 MB, TOTAL CURSOR: 1 MB (1572864 bytes), MAX STOLEN: 24 MB, MAX OVERALL: 25 MB (26742784 bytes)  
Camelia: CameliaUnsupported (255), Freq: 1808 Hz, FreqMax: 1808 Hz  
Mobile: 1, PipeCount: 3, PortCount: 1, FBMemoryCount: 1  
[1] busId: 0x00, pipe: 0, type: 0x00000002, flags: 0x00000030 - ConnectorLVDS  
01000000 02000000 30000000  
  
ID: 01660008, STOLEN: 64 MB, FBMEM: 16 MB, VRAM: 1536 MB, Flags: 0x00000000  
TOTAL STOLEN: 16 MB, TOTAL CURSOR: 1 MB (1572864 bytes), MAX STOLEN: 48 MB, MAX OVERALL: 49 MB (51916800 bytes)  
Camelia: CameliaUnsupported (255), Freq: 1808 Hz, FreqMax: 1808 Hz  
Mobile: 1, PipeCount: 3, PortCount: 3, FBMemoryCount: 3  
[1] busId: 0x00, pipe: 0, type: 0x00000002, flags: 0x00000030 - ConnectorLVDS  
[2] busId: 0x05, pipe: 0, type: 0x00000400, flags: 0x00000107 - ConnectorDP  
[3] busId: 0x04, pipe: 0, type: 0x00000400, flags: 0x00000107 - ConnectorDP  
01000000 02000000 30000000  
02050000 00040000 07010000  
03040000 00040000 07010000  
  
ID: 01660009, STOLEN: 64 MB, FBMEM: 16 MB, VRAM: 1536 MB, Flags: 0x00000000  
TOTAL STOLEN: 16 MB, TOTAL CURSOR: 1 MB (1572864 bytes), MAX STOLEN: 48 MB, MAX OVERALL: 49 MB (51916800 bytes)  
Camelia: CameliaUnsupported (255), Freq: 1808 Hz, FreqMax: 1808 Hz  
Mobile: 1, PipeCount: 3, PortCount: 3, FBMemoryCount: 3  
[1] busId: 0x00, pipe: 0, type: 0x00000002, flags: 0x00000030 - ConnectorLVDS  
[2] busId: 0x05, pipe: 0, type: 0x00000400, flags: 0x00000107 - ConnectorDP  
[3] busId: 0x04, pipe: 0, type: 0x00000400, flags: 0x00000107 - ConnectorDP  
01000000 02000000 30000000  
02050000 00040000 07010000  
03040000 00040000 07010000  
  
ID: 01660003, STOLEN: 64 MB, FBMEM: 16 MB, VRAM: 1536 MB, Flags: 0x00000000  
TOTAL STOLEN: 16 MB, TOTAL CURSOR: 1 MB, MAX STOLEN: 32 MB, MAX OVERALL: 33 MB (34619392 bytes)  
Camelia: CameliaUnsupported (255), Freq: 1808 Hz, FreqMax: 1808 Hz  
Mobile: 1, PipeCount: 2, PortCount: 4, FBMemoryCount: 2  
[5] busId: 0x03, pipe: 0, type: 0x00000002, flags: 0x00000030 - ConnectorLVDS  
[2] busId: 0x05, pipe: 0, type: 0x00000400, flags: 0x00000407 - ConnectorDP  
[3] busId: 0x04, pipe: 0, type: 0x00000400, flags: 0x00000081 - ConnectorDP  
[4] busId: 0x06, pipe: 0, type: 0x00000400, flags: 0x00000081 - ConnectorDP  
05030000 02000000 30000000  
02050000 00040000 07040000  
03040000 00040000 81000000  
04060000 00040000 81000000  
  
ID: 01660004, STOLEN: 32 MB, FBMEM: 16 MB, VRAM: 1536 MB, Flags: 0x00000000  
TOTAL STOLEN: 16 MB, TOTAL CURSOR: 1 MB (1572864 bytes), MAX STOLEN: 16 MB, MAX OVERALL: 17 MB (18354176 bytes)  
Camelia: CameliaUnsupported (255), Freq: 1808 Hz, FreqMax: 1808 Hz  
Mobile: 1, PipeCount: 3, PortCount: 1, FBMemoryCount: 1  
[5] busId: 0x03, pipe: 0, type: 0x00000002, flags: 0x00000230 - ConnectorLVDS  
05030000 02000000 30020000  
  
ID: 0166000A, STOLEN: 32 MB, FBMEM: 16 MB, VRAM: 1536 MB, Flags: 0x00000000  
TOTAL STOLEN: 16 MB, TOTAL CURSOR: 1 MB, MAX STOLEN: 32 MB, MAX OVERALL: 33 MB (34615296 bytes)  
Camelia: CameliaUnsupported (255), Freq: 1808 Hz, FreqMax: 1808 Hz  
Mobile: 0, PipeCount: 2, PortCount: 3, FBMemoryCount: 2  
[2] busId: 0x05, pipe: 0, type: 0x00000400, flags: 0x00000107 - ConnectorDP  
[3] busId: 0x04, pipe: 0, type: 0x00000400, flags: 0x00000107 - ConnectorDP  
[4] busId: 0x06, pipe: 0, type: 0x00000800, flags: 0x00000006 - ConnectorHDMI  
02050000 00040000 07010000  
03040000 00040000 07010000  
04060000 00080000 06000000  
  
ID: 0166000B, STOLEN: 32 MB, FBMEM: 16 MB, VRAM: 1536 MB, Flags: 0x00000000  
TOTAL STOLEN: 16 MB, TOTAL CURSOR: 1 MB, MAX STOLEN: 32 MB, MAX OVERALL: 33 MB (34615296 bytes)  
Camelia: CameliaUnsupported (255), Freq: 1808 Hz, FreqMax: 1808 Hz  
Mobile: 0, PipeCount: 2, PortCount: 3, FBMemoryCount: 2  
[2] busId: 0x05, pipe: 0, type: 0x00000400, flags: 0x00000107 - ConnectorDP  
[3] busId: 0x04, pipe: 0, type: 0x00000400, flags: 0x00000107 - ConnectorDP  
[4] busId: 0x06, pipe: 0, type: 0x00000800, flags: 0x00000006 - ConnectorHDMI  
02050000 00040000 07010000  
03040000 00040000 07010000  
04060000 00080000 06000000  
</details>
  
####
*Recommended framebuffers* : for desktop - 0x0166000A (default), 0x01620005; for laptop - 0x01660003 (default), 0x01660009, 0x01660004.  

HD2500 doesn't work as a full-featured graphics card in macOS, but you can (and should) use it with an "empty framebuffer" (0 connectors) for [IQSV](https://www.applelife.ru/threads/zavod-intel-quick-sync-video.817923/). Only the HD4000 can work with a display.  

*Attention!* If you are using a motherboard with a  [6-series](https://ark.intel.com/products/series/98461/Intel-6-Series-Chipsets) chipset, it is necessary to fake the `device-id` `3A1E0000` of `IMEI`:  
![](https://github.com/acidanthera/WhateverGreen/blob/master/Manual/Img/ivy_imei.png)  
  
  
## Intel HD Graphics 4200-5200 ([Haswell](https://en.wikipedia.org/wiki/Haswell_(microarchitecture)) processors)  
Supported since OS X 10.9.x  
Azul framebuffer list:  
— 0x0C060000 (desktop, 3 connectors, 209 MB)  
— 0x0C160000 (desktop, 3 connectors, 209 MB)  
— 0x0C260000 (desktop, 3 connectors, 209 MB)  
— 0x04060000 (desktop, 3 connectors, 209 MB)  
— 0x04160000 (desktop, 3 connectors, 209 MB)  
— 0x04260000 (desktop, 3 connectors, 209 MB)  
— 0x0D260000 (desktop, 3 connectors, 209 MB)  
— 0x0A160000 (desktop, 3 connectors, 209 MB)  
— 0x0A260000 (desktop, 3 connectors, 209 MB)  
— 0x0A260005 (mobile, 3 connectors, 52 MB)  
— 0x0A260006 (mobile, 3 connectors, 52 MB)  
— 0x0A2E0008 (mobile, 3 connectors, 99 MB)  
— 0x0A16000C (mobile, 3 connectors, 99 MB)  
— 0x0D260007 (mobile, 4 connectors, 99 MB)  
— 0x0D220003 (desktop, 3 connectors, 52 MB)  
— 0x0A2E000A (desktop, 3 connectors, 52 MB)  
— 0x0A26000A (desktop, 3 connectors, 52 MB)  
— 0x0A2E000D (desktop, 2 connectors, 131 MB)  
— 0x0A26000D (desktop, 2 connectors, 131 MB)  
— 0x04120004 (desktop, 0 connectors, no fbmem, 1 MB)  
— 0x0412000B (desktop, 0 connectors, no fbmem, 1 MB)  
— 0x0D260009 (mobile, 1 connectors, 99 MB)  
— 0x0D26000E (mobile, 4 connectors, 131 MB)  
— 0x0D26000F (mobile, 1 connectors, 131 MB)  
  
<details>
<summary>Spoiler: Azul connectors</summary>
AppleIntelFramebufferAzul.kext  
  
ID: 0C060000, STOLEN: 64 MB, FBMEM: 16 MB, VRAM: 1024 MB, Flags: 0x00000004  
TOTAL STOLEN: 209 MB, TOTAL CURSOR: 1 MB (1572864 bytes), MAX STOLEN: 209 MB, MAX OVERALL: 210 MB (220737536 bytes)  
Camelia: CameliaDisabled (0), Freq: 5273 Hz, FreqMax: 5273 Hz  
Mobile: 0, PipeCount: 3, PortCount: 3, FBMemoryCount: 3  
[0] busId: 0x00, pipe: 8, type: 0x00000002, flags: 0x00000030 - ConnectorLVDS  
[1] busId: 0x05, pipe: 9, type: 0x00000004, flags: 0x00000004 - ConnectorDigitalDVI  
[2] busId: 0x04, pipe: 9, type: 0x00000800, flags: 0x00000082 - ConnectorHDMI  
00000800 02000000 30000000  
01050900 04000000 04000000  
02040900 00080000 82000000  
  
ID: 0C160000, STOLEN: 64 MB, FBMEM: 16 MB, VRAM: 1024 MB, Flags: 0x00000004  
TOTAL STOLEN: 209 MB, TOTAL CURSOR: 1 MB (1572864 bytes), MAX STOLEN: 209 MB, MAX OVERALL: 210 MB (220737536 bytes)  
Camelia: CameliaDisabled (0), Freq: 5273 Hz, FreqMax: 5273 Hz  
Mobile: 0, PipeCount: 3, PortCount: 3, FBMemoryCount: 3  
[0] busId: 0x00, pipe: 8, type: 0x00000002, flags: 0x00000030 - ConnectorLVDS  
[1] busId: 0x05, pipe: 9, type: 0x00000004, flags: 0x00000004 - ConnectorDigitalDVI  
[2] busId: 0x04, pipe: 9, type: 0x00000800, flags: 0x00000082 - ConnectorHDMI  
00000800 02000000 30000000  
01050900 04000000 04000000  
02040900 00080000 82000000  
  
ID: 0C260000, STOLEN: 64 MB, FBMEM: 16 MB, VRAM: 1024 MB, Flags: 0x00000004  
TOTAL STOLEN: 209 MB, TOTAL CURSOR: 1 MB (1572864 bytes), MAX STOLEN: 209 MB, MAX OVERALL: 210 MB (220737536 bytes)  
Camelia: CameliaDisabled (0), Freq: 5273 Hz, FreqMax: 5273 Hz  
Mobile: 0, PipeCount: 3, PortCount: 3, FBMemoryCount: 3  
[0] busId: 0x00, pipe: 8, type: 0x00000002, flags: 0x00000030 - ConnectorLVDS  
[1] busId: 0x05, pipe: 9, type: 0x00000004, flags: 0x00000004 - ConnectorDigitalDVI  
[2] busId: 0x04, pipe: 9, type: 0x00000800, flags: 0x00000082 - ConnectorHDMI  
00000800 02000000 30000000  
01050900 04000000 04000000  
02040900 00080000 82000000  
  
ID: 04060000, STOLEN: 64 MB, FBMEM: 16 MB, VRAM: 1024 MB, Flags: 0x00000004  
TOTAL STOLEN: 209 MB, TOTAL CURSOR: 1 MB (1572864 bytes), MAX STOLEN: 209 MB, MAX OVERALL: 210 MB (220737536 bytes)  
Camelia: CameliaDisabled (0), Freq: 5273 Hz, FreqMax: 5273 Hz  
Mobile: 0, PipeCount: 3, PortCount: 3, FBMemoryCount: 3  
[0] busId: 0x00, pipe: 8, type: 0x00000002, flags: 0x00000030 - ConnectorLVDS  
[1] busId: 0x05, pipe: 9, type: 0x00000004, flags: 0x00000004 - ConnectorDigitalDVI  
[2] busId: 0x04, pipe: 9, type: 0x00000800, flags: 0x00000082 - ConnectorHDMI  
00000800 02000000 30000000  
01050900 04000000 04000000  
02040900 00080000 82000000  
  
ID: 04160000, STOLEN: 64 MB, FBMEM: 16 MB, VRAM: 1024 MB, Flags: 0x00000004  
TOTAL STOLEN: 209 MB, TOTAL CURSOR: 1 MB (1572864 bytes), MAX STOLEN: 209 MB, MAX OVERALL: 210 MB (220737536 bytes)  
Camelia: CameliaDisabled (0), Freq: 5273 Hz, FreqMax: 5273 Hz  
Mobile: 0, PipeCount: 3, PortCount: 3, FBMemoryCount: 3  
[0] busId: 0x00, pipe: 8, type: 0x00000002, flags: 0x00000030 - ConnectorLVDS  
[1] busId: 0x05, pipe: 9, type: 0x00000004, flags: 0x00000004 - ConnectorDigitalDVI  
[2] busId: 0x04, pipe: 9, type: 0x00000800, flags: 0x00000082 - ConnectorHDMI  
00000800 02000000 30000000  
01050900 04000000 04000000  
02040900 00080000 82000000  
  
ID: 04260000, STOLEN: 64 MB, FBMEM: 16 MB, VRAM: 1024 MB, Flags: 0x00000004  
TOTAL STOLEN: 209 MB, TOTAL CURSOR: 1 MB (1572864 bytes), MAX STOLEN: 209 MB, MAX OVERALL: 210 MB (220737536 bytes)  
Camelia: CameliaDisabled (0), Freq: 5273 Hz, FreqMax: 5273 Hz  
Mobile: 0, PipeCount: 3, PortCount: 3, FBMemoryCount: 3  
[0] busId: 0x00, pipe: 8, type: 0x00000002, flags: 0x00000030 - ConnectorLVDS  
[1] busId: 0x05, pipe: 9, type: 0x00000004, flags: 0x00000004 - ConnectorDigitalDVI  
[2] busId: 0x04, pipe: 9, type: 0x00000800, flags: 0x00000082 - ConnectorHDMI  
00000800 02000000 30000000  
01050900 04000000 04000000  
02040900 00080000 82000000  
  
ID: 0D260000, STOLEN: 64 MB, FBMEM: 16 MB, VRAM: 1024 MB, Flags: 0x00000004  
TOTAL STOLEN: 209 MB, TOTAL CURSOR: 1 MB (1572864 bytes), MAX STOLEN: 209 MB, MAX OVERALL: 210 MB (220737536 bytes)  
Camelia: CameliaDisabled (0), Freq: 5273 Hz, FreqMax: 5273 Hz  
Mobile: 0, PipeCount: 3, PortCount: 3, FBMemoryCount: 3  
[0] busId: 0x00, pipe: 8, type: 0x00000002, flags: 0x00000030 - ConnectorLVDS  
[1] busId: 0x05, pipe: 9, type: 0x00000004, flags: 0x00000004 - ConnectorDigitalDVI  
[2] busId: 0x04, pipe: 9, type: 0x00000800, flags: 0x00000082 - ConnectorHDMI  
00000800 02000000 30000000  
01050900 04000000 04000000  
02040900 00080000 82000000  
  
ID: 0A160000, STOLEN: 64 MB, FBMEM: 16 MB, VRAM: 1024 MB, Flags: 0x00000004  
TOTAL STOLEN: 209 MB, TOTAL CURSOR: 1 MB (1572864 bytes), MAX STOLEN: 209 MB, MAX OVERALL: 210 MB (220737536 bytes)  
Camelia: CameliaDisabled (0), Freq: 2777 Hz, FreqMax: 2777 Hz  
Mobile: 0, PipeCount: 3, PortCount: 3, FBMemoryCount: 3  
[0] busId: 0x00, pipe: 8, type: 0x00000002, flags: 0x00000030 - ConnectorLVDS  
[1] busId: 0x05, pipe: 9, type: 0x00000004, flags: 0x00000004 - ConnectorDigitalDVI  
[2] busId: 0x04, pipe: 9, type: 0x00000800, flags: 0x00000082 - ConnectorHDMI  
00000800 02000000 30000000  
01050900 04000000 04000000  
02040900 00080000 82000000  
  
ID: 0A260000, STOLEN: 64 MB, FBMEM: 16 MB, VRAM: 1024 MB, Flags: 0x00000004  
TOTAL STOLEN: 209 MB, TOTAL CURSOR: 1 MB (1572864 bytes), MAX STOLEN: 209 MB, MAX OVERALL: 210 MB (220737536 bytes)  
Camelia: CameliaDisabled (0), Freq: 2777 Hz, FreqMax: 2777 Hz  
Mobile: 0, PipeCount: 3, PortCount: 3, FBMemoryCount: 3  
[0] busId: 0x00, pipe: 8, type: 0x00000002, flags: 0x00000030 - ConnectorLVDS  
[1] busId: 0x05, pipe: 9, type: 0x00000004, flags: 0x00000004 - ConnectorDigitalDVI  
[2] busId: 0x04, pipe: 9, type: 0x00000800, flags: 0x00000082 - ConnectorHDMI  
00000800 02000000 30000000  
01050900 04000000 04000000  
02040900 00080000 82000000  
  
ID: 0A260005, STOLEN: 32 MB, FBMEM: 19 MB, VRAM: 1536 MB, Flags: 0x0000000F  
TOTAL STOLEN: 52 MB, TOTAL CURSOR: 1 MB (1572864 bytes), MAX STOLEN: 116 MB, MAX OVERALL: 117 MB (123219968 bytes)  
Camelia: CameliaDisabled (0), Freq: 2777 Hz, FreqMax: 2777 Hz  
Mobile: 1, PipeCount: 3, PortCount: 3, FBMemoryCount: 3  
[0] busId: 0x00, pipe: 8, type: 0x00000002, flags: 0x00000030 - ConnectorLVDS  
[1] busId: 0x05, pipe: 9, type: 0x00000400, flags: 0x00000087 - ConnectorDP  
[2] busId: 0x04, pipe: 9, type: 0x00000400, flags: 0x00000087 - ConnectorDP  
00000800 02000000 30000000  
01050900 00040000 87000000  
02040900 00040000 87000000  
  
ID: 0A260006, STOLEN: 32 MB, FBMEM: 19 MB, VRAM: 1536 MB, Flags: 0x0000000F  
TOTAL STOLEN: 52 MB, TOTAL CURSOR: 1 MB (1572864 bytes), MAX STOLEN: 116 MB, MAX OVERALL: 117 MB (123219968 bytes)  
Camelia: CameliaDisabled (0), Freq: 2777 Hz, FreqMax: 2777 Hz  
Mobile: 1, PipeCount: 3, PortCount: 3, FBMemoryCount: 3  
[0] busId: 0x00, pipe: 8, type: 0x00000002, flags: 0x00000030 - ConnectorLVDS  
[1] busId: 0x05, pipe: 9, type: 0x00000400, flags: 0x00000087 - ConnectorDP  
[2] busId: 0x04, pipe: 9, type: 0x00000400, flags: 0x00000087 - ConnectorDP  
00000800 02000000 30000000  
01050900 00040000 87000000  
02040900 00040000 87000000  
  
ID: 0A2E0008, STOLEN: 64 MB, FBMEM: 34 MB, VRAM: 1536 MB, Flags: 0x0000021E  
TOTAL STOLEN: 99 MB, TOTAL CURSOR: 1 MB (1572864 bytes), MAX STOLEN: 227 MB, MAX OVERALL: 228 MB (239611904 bytes)  
Camelia: CameliaV1 (1), Freq: 1388 Hz, FreqMax: 1388 Hz  
Mobile: 1, PipeCount: 3, PortCount: 3, FBMemoryCount: 3  
[0] busId: 0x00, pipe: 8, type: 0x00000002, flags: 0x00000030 - ConnectorLVDS  
[1] busId: 0x05, pipe: 9, type: 0x00000400, flags: 0x00000107 - ConnectorDP  
[2] busId: 0x04, pipe: 10, type: 0x00000400, flags: 0x00000107 - ConnectorDP  
00000800 02000000 30000000  
01050900 00040000 07010000  
02040A00 00040000 07010000  
  
ID: 0A16000C, STOLEN: 64 MB, FBMEM: 34 MB, VRAM: 1536 MB, Flags: 0x0000001E  
TOTAL STOLEN: 99 MB, TOTAL CURSOR: 1 MB (1572864 bytes), MAX STOLEN: 227 MB, MAX OVERALL: 228 MB (239611904 bytes)  
Camelia: CameliaDisabled (0), Freq: 1388 Hz, FreqMax: 1388 Hz  
Mobile: 1, PipeCount: 3, PortCount: 3, FBMemoryCount: 3  
[0] busId: 0x00, pipe: 8, type: 0x00000002, flags: 0x00000030 - ConnectorLVDS  
[1] busId: 0x05, pipe: 9, type: 0x00000400, flags: 0x00000107 - ConnectorDP  
[2] busId: 0x04, pipe: 10, type: 0x00000400, flags: 0x00000107 - ConnectorDP  
00000800 02000000 30000000  
01050900 00040000 07010000  
02040A00 00040000 07010000  
  
ID: 0D260007, STOLEN: 64 MB, FBMEM: 34 MB, VRAM: 1536 MB, Flags: 0x0000031E  
TOTAL STOLEN: 99 MB, TOTAL CURSOR: 1 MB (1572864 bytes), MAX STOLEN: 227 MB, MAX OVERALL: 228 MB (239616000 bytes)  
Camelia: CameliaDisabled (0), Freq: 1953 Hz, FreqMax: 1953 Hz  
Mobile: 1, PipeCount: 3, PortCount: 4, FBMemoryCount: 3  
[0] busId: 0x00, pipe: 8, type: 0x00000002, flags: 0x00000030 - ConnectorLVDS  
[1] busId: 0x05, pipe: 11, type: 0x00000400, flags: 0x00000107 - ConnectorDP  
[2] busId: 0x04, pipe: 11, type: 0x00000400, flags: 0x00000107 - ConnectorDP  
[3] busId: 0x06, pipe: 3, type: 0x00000800, flags: 0x00000006 - ConnectorHDMI  
00000800 02000000 30000000  
01050B00 00040000 07010000  
02040B00 00040000 07010000  
03060300 00080000 06000000  
  
ID: 0D220003, STOLEN: 32 MB, FBMEM: 19 MB, VRAM: 1536 MB, Flags: 0x00000402  
TOTAL STOLEN: 52 MB, TOTAL CURSOR: 1 MB (1572864 bytes), MAX STOLEN: 116 MB, MAX OVERALL: 117 MB (123219968 bytes)  
Camelia: CameliaDisabled (0), Freq: 5273 Hz, FreqMax: 5273 Hz  
Mobile: 0, PipeCount: 3, PortCount: 3, FBMemoryCount: 3  
[1] busId: 0x05, pipe: 9, type: 0x00000400, flags: 0x00000087 - ConnectorDP  
[2] busId: 0x04, pipe: 10, type: 0x00000400, flags: 0x00000087 - ConnectorDP  
[3] busId: 0x06, pipe: 8, type: 0x00000400, flags: 0x00000011 - ConnectorDP  
01050900 00040000 87000000  
02040A00 00040000 87000000  
03060800 00040000 11000000  
  
ID: 0A2E000A, STOLEN: 32 MB, FBMEM: 19 MB, VRAM: 1536 MB, Flags: 0x000000D6  
TOTAL STOLEN: 52 MB, TOTAL CURSOR: 1 MB (1572864 bytes), MAX STOLEN: 116 MB, MAX OVERALL: 117 MB (123219968 bytes)  
Camelia: CameliaDisabled (0), Freq: 5273 Hz, FreqMax: 5273 Hz  
Mobile: 0, PipeCount: 3, PortCount: 3, FBMemoryCount: 3  
[0] busId: 0x00, pipe: 8, type: 0x00000002, flags: 0x00000011 - ConnectorLVDS  
[1] busId: 0x05, pipe: 9, type: 0x00000400, flags: 0x00000087 - ConnectorDP  
[2] busId: 0x04, pipe: 10, type: 0x00000400, flags: 0x00000087 - ConnectorDP  
00000800 02000000 11000000  
01050900 00040000 87000000  
02040A00 00040000 87000000  
  
ID: 0A26000A, STOLEN: 32 MB, FBMEM: 19 MB, VRAM: 1536 MB, Flags: 0x000000D6  
TOTAL STOLEN: 52 MB, TOTAL CURSOR: 1 MB (1572864 bytes), MAX STOLEN: 116 MB, MAX OVERALL: 117 MB (123219968 bytes)  
Camelia: CameliaDisabled (0), Freq: 5273 Hz, FreqMax: 5273 Hz  
Mobile: 0, PipeCount: 3, PortCount: 3, FBMemoryCount: 3  
[0] busId: 0x00, pipe: 8, type: 0x00000002, flags: 0x00000011 - ConnectorLVDS  
[1] busId: 0x05, pipe: 9, type: 0x00000400, flags: 0x00000087 - ConnectorDP  
[2] busId: 0x04, pipe: 10, type: 0x00000400, flags: 0x00000087 - ConnectorDP  
00000800 02000000 11000000  
01050900 00040000 87000000  
02040A00 00040000 87000000  
  
ID: 0A2E000D, STOLEN: 96 MB, FBMEM: 34 MB, VRAM: 1536 MB, Flags: 0x0000040E  
TOTAL STOLEN: 131 MB, TOTAL CURSOR: 1 MB (1572864 bytes), MAX STOLEN: 227 MB, MAX OVERALL: 228 MB (239607808 bytes)  
Camelia: CameliaDisabled (0), Freq: 5273 Hz, FreqMax: 5273 Hz  
Mobile: 0, PipeCount: 3, PortCount: 2, FBMemoryCount: 2  
[1] busId: 0x05, pipe: 9, type: 0x00000400, flags: 0x00000107 - ConnectorDP  
[2] busId: 0x04, pipe: 10, type: 0x00000400, flags: 0x00000107 - ConnectorDP  
01050900 00040000 07010000  
02040A00 00040000 07010000  
  
ID: 0A26000D, STOLEN: 96 MB, FBMEM: 34 MB, VRAM: 1536 MB, Flags: 0x0000040E  
TOTAL STOLEN: 131 MB, TOTAL CURSOR: 1 MB (1572864 bytes), MAX STOLEN: 227 MB, MAX OVERALL: 228 MB (239607808 bytes)  
Camelia: CameliaDisabled (0), Freq: 5273 Hz, FreqMax: 5273 Hz  
Mobile: 0, PipeCount: 3, PortCount: 2, FBMemoryCount: 2  
[1] busId: 0x05, pipe: 9, type: 0x00000400, flags: 0x00000107 - ConnectorDP  
[2] busId: 0x04, pipe: 10, type: 0x00000400, flags: 0x00000107 - ConnectorDP  
01050900 00040000 07010000  
02040A00 00040000 07010000  
  
ID: 04120004, STOLEN: 32 MB, FBMEM: 0 bytes, VRAM: 1536 MB, Flags: 0x00000000  
TOTAL STOLEN: 1 MB, TOTAL CURSOR: 0 bytes, MAX STOLEN: 1 MB, MAX OVERALL: 1 MB  
Camelia: CameliaDisabled (0), Freq: 0 Hz, FreqMax: 0 Hz  
Mobile: 0, PipeCount: 0, PortCount: 0, FBMemoryCount: 0  
  
ID: 0412000B, STOLEN: 32 MB, FBMEM: 0 bytes, VRAM: 1536 MB, Flags: 0x00000000  
TOTAL STOLEN: 1 MB, TOTAL CURSOR: 0 bytes, MAX STOLEN: 1 MB, MAX OVERALL: 1 MB  
Camelia: CameliaDisabled (0), Freq: 0 Hz, FreqMax: 0 Hz  
Mobile: 0, PipeCount: 0, PortCount: 0, FBMemoryCount: 0  
  
ID: 0D260009, STOLEN: 64 MB, FBMEM: 34 MB, VRAM: 1536 MB, Flags: 0x0000001E
TOTAL STOLEN: 99 MB, TOTAL CURSOR: 1 MB (1572864 bytes), MAX STOLEN: 99 MB, MAX OVERALL: 100 MB (105385984 bytes)  
Camelia: CameliaDisabled (0), Freq: 1953 Hz, FreqMax: 1953 Hz  
Mobile: 1, PipeCount: 3, PortCount: 1, FBMemoryCount: 1  
[0] busId: 0x00, pipe: 8, type: 0x00000002, flags: 0x00000030 - ConnectorLVDS  
00000800 02000000 30000000  
  
ID: 0D26000E, STOLEN: 96 MB, FBMEM: 34 MB, VRAM: 1536 MB, Flags: 0x0000031E  
TOTAL STOLEN: 131 MB, TOTAL CURSOR: 1 MB (1572864 bytes), MAX STOLEN: 323 MB, MAX OVERALL: 324 MB (340279296 bytes)  
Camelia: CameliaV2 (2), Freq: 1953 Hz, FreqMax: 1953 Hz  
Mobile: 1, PipeCount: 3, PortCount: 4, FBMemoryCount: 3  
[0] busId: 0x00, pipe: 8, type: 0x00000002, flags: 0x00000030 - ConnectorLVDS  
[1] busId: 0x05, pipe: 11, type: 0x00000400, flags: 0x00000107 - ConnectorDP  
[2] busId: 0x04, pipe: 11, type: 0x00000400, flags: 0x00000107 - ConnectorDP  
[3] busId: 0x06, pipe: 3, type: 0x00000800, flags: 0x00000006 - ConnectorHDMI  
00000800 02000000 30000000  
01050B00 00040000 07010000  
02040B00 00040000 07010000  
03060300 00080000 06000000  
  
ID: 0D26000F, STOLEN: 96 MB, FBMEM: 34 MB, VRAM: 1536 MB, Flags: 0x0000001E  
TOTAL STOLEN: 131 MB, TOTAL CURSOR: 1 MB (1572864 bytes), MAX STOLEN: 131 MB, MAX OVERALL: 132 MB (138940416 bytes)  
Camelia: CameliaV2 (2), Freq: 1953 Hz, FreqMax: 1953 Hz  
Mobile: 1, PipeCount: 3, PortCount: 1, FBMemoryCount: 1  
[0] busId: 0x00, pipe: 8, type: 0x00000002, flags: 0x00000030 - ConnectorLVDS  
00000800 02000000 30000000  
</details>
  
####
*Recommended framebuffers* : for desktop - 0x0D220003 (default); for laptop - 0x0A160000 (default), 0x0A260005 (recommended), 0x0A260006 (recommended).  
  
For desktop HD4400 and all the mobile fake the `device-id` `12040000` for `IGPU`.  
![](https://github.com/acidanthera/WhateverGreen/blob/master/Manual/Img/hsw_igpu.png)  


## Intel HD Graphics 5300-6300 ([Broadwell](https://en.wikipedia.org/wiki/Broadwell_(microarchitecture)) processors)  
Supported since OS X 10.10.2  
BDW framebuffer list:  
— 0x16060000 (desktop, 3 connectors, 32 MB)  
— 0x160E0000 (desktop, 3 connectors, 32 MB)  
— 0x16160000 (desktop, 3 connectors, 32 MB)  
— 0x161E0000 (desktop, 3 connectors, 32 MB)  
— 0x16260000 (desktop, 3 connectors, 32 MB)  
— 0x162B0000 (desktop, 3 connectors, 32 MB)  
— 0x16220000 (desktop, 3 connectors, 32 MB)  
— 0x160E0001 (mobile, 3 connectors, 60 MB)  
— 0x161E0001 (mobile, 3 connectors, 60 MB)  
— 0x16060002 (mobile, 3 connectors, 56 MB)  
— 0x16160002 (mobile, 3 connectors, 56 MB)  
— 0x16260002 (mobile, 3 connectors, 56 MB)  
— 0x16220002 (mobile, 3 connectors, 56 MB)  
— 0x162B0002 (mobile, 3 connectors, 56 MB)  
— 0x16120003 (mobile, 4 connectors, 56 MB)  
— 0x162B0004 (desktop, 3 connectors, 56 MB)  
— 0x16260004 (desktop, 3 connectors, 56 MB)  
— 0x16220007 (desktop, 3 connectors, 77 MB)  
— 0x16260005 (mobile, 3 connectors, 56 MB)  
— 0x16260006 (mobile, 3 connectors, 56 MB)  
— 0x162B0008 (desktop, 2 connectors, 69 MB)  
— 0x16260008 (desktop, 2 connectors, 69 MB)  
  
<details>
<summary>Spoiler: BDW connectors</summary>
AppleIntelBDWGraphicsFramebuffer.kext  
  
ID: 16060000, STOLEN: 16 MB, FBMEM: 15 MB, VRAM: 1024 MB, Flags: 0x00000B06  
TOTAL STOLEN: 32 MB, TOTAL CURSOR: 1 MB (1572864 bytes), MAX STOLEN: 64 MB, MAX OVERALL: 65 MB (68694016 bytes)  
Camelia: CameliaDisabled (0), Freq: 5273 Hz, FreqMax: 5273 Hz  
Mobile: 0, PipeCount: 3, PortCount: 3, FBMemoryCount: 3  
[0] busId: 0x00, pipe: 8, type: 0x00000002, flags: 0x00000230 - ConnectorLVDS  
[1] busId: 0x05, pipe: 9, type: 0x00000004, flags: 0x00000004 - ConnectorDigitalDVI  
[2] busId: 0x04, pipe: 9, type: 0x00000800, flags: 0x00000082 - ConnectorHDMI  
00000800 02000000 30020000  
01050900 04000000 04000000  
02040900 00080000 82000000  
  
ID: 160E0000, STOLEN: 16 MB, FBMEM: 15 MB, VRAM: 1024 MB, Flags: 0x00000706  
TOTAL STOLEN: 32 MB, TOTAL CURSOR: 1 MB (1572864 bytes), MAX STOLEN: 64 MB, MAX OVERALL: 65 MB (68694016 bytes)  
Camelia: CameliaDisabled (0), Freq: 5273 Hz, FreqMax: 5273 Hz  
Mobile: 0, PipeCount: 3, PortCount: 3, FBMemoryCount: 3  
[0] busId: 0x00, pipe: 8, type: 0x00000002, flags: 0x00000230 - ConnectorLVDS  
[1] busId: 0x05, pipe: 9, type: 0x00000004, flags: 0x00000004 - ConnectorDigitalDVI  
[2] busId: 0x04, pipe: 9, type: 0x00000800, flags: 0x00000082 - ConnectorHDMI  
00000800 02000000 30020000  
01050900 04000000 04000000  
02040900 00080000 82000000  
  
ID: 16160000, STOLEN: 16 MB, FBMEM: 15 MB, VRAM: 1024 MB, Flags: 0x00000B06  
TOTAL STOLEN: 32 MB, TOTAL CURSOR: 1 MB (1572864 bytes), MAX STOLEN: 64 MB, MAX OVERALL: 65 MB (68694016 bytes)  
Camelia: CameliaDisabled (0), Freq: 5273 Hz, FreqMax: 5273 Hz  
Mobile: 0, PipeCount: 3, PortCount: 3, FBMemoryCount: 3  
[0] busId: 0x00, pipe: 8, type: 0x00000002, flags: 0x00000230 - ConnectorLVDS  
[1] busId: 0x05, pipe: 9, type: 0x00000004, flags: 0x00000004 - ConnectorDigitalDVI  
[2] busId: 0x04, pipe: 9, type: 0x00000800, flags: 0x00000082 - ConnectorHDMI  
00000800 02000000 30020000  
01050900 04000000 04000000  
02040900 00080000 82000000  
  
ID: 161E0000, STOLEN: 16 MB, FBMEM: 15 MB, VRAM: 1024 MB, Flags: 0x00000716  
TOTAL STOLEN: 32 MB, TOTAL CURSOR: 1 MB (1572864 bytes), MAX STOLEN: 64 MB, MAX OVERALL: 65 MB (68694016 bytes)  
Camelia: CameliaDisabled (0), Freq: 5273 Hz, FreqMax: 5273 Hz  
Mobile: 0, PipeCount: 3, PortCount: 3, FBMemoryCount: 3  
[0] busId: 0x00, pipe: 8, type: 0x00000002, flags: 0x00000230 - ConnectorLVDS  
[1] busId: 0x05, pipe: 9, type: 0x00000004, flags: 0x00000004 - ConnectorDigitalDVI  
[2] busId: 0x04, pipe: 9, type: 0x00000800, flags: 0x00000082 - ConnectorHDMI  
00000800 02000000 30020000  
01050900 04000000 04000000  
02040900 00080000 82000000  
  
ID: 16260000, STOLEN: 16 MB, FBMEM: 15 MB, VRAM: 1024 MB, Flags: 0x00000B06  
TOTAL STOLEN: 32 MB, TOTAL CURSOR: 1 MB (1572864 bytes), MAX STOLEN: 64 MB, MAX OVERALL: 65 MB (68694016 bytes)  
Camelia: CameliaDisabled (0), Freq: 5273 Hz, FreqMax: 5273 Hz  
Mobile: 0, PipeCount: 3, PortCount: 3, FBMemoryCount: 3  
[0] busId: 0x00, pipe: 8, type: 0x00000002, flags: 0x00000230 - ConnectorLVDS  
[1] busId: 0x05, pipe: 9, type: 0x00000004, flags: 0x00000004 - ConnectorDigitalDVI  
[2] busId: 0x04, pipe: 9, type: 0x00000800, flags: 0x00000082 - ConnectorHDMI  
00000800 02000000 30020000  
01050900 04000000 04000000  
02040900 00080000 82000000  
  
ID: 162B0000, STOLEN: 16 MB, FBMEM: 15 MB, VRAM: 1024 MB, Flags: 0x00000B06  
TOTAL STOLEN: 32 MB, TOTAL CURSOR: 1 MB (1572864 bytes), MAX STOLEN: 64 MB, MAX OVERALL: 65 MB (68694016 bytes)  
Camelia: CameliaDisabled (0), Freq: 5273 Hz, FreqMax: 5273 Hz  
Mobile: 0, PipeCount: 3, PortCount: 3, FBMemoryCount: 3  
[0] busId: 0x00, pipe: 8, type: 0x00000002, flags: 0x00000230 - ConnectorLVDS  
[1] busId: 0x05, pipe: 9, type: 0x00000004, flags: 0x00000004 - ConnectorDigitalDVI  
[2] busId: 0x04, pipe: 9, type: 0x00000800, flags: 0x00000082 - ConnectorHDMI  
00000800 02000000 30020000  
01050900 04000000 04000000  
02040900 00080000 82000000  
  
ID: 16220000, STOLEN: 16 MB, FBMEM: 15 MB, VRAM: 1024 MB, Flags: 0x0000110E  
TOTAL STOLEN: 32 MB, TOTAL CURSOR: 1 MB (1572864 bytes), MAX STOLEN: 64 MB, MAX OVERALL: 65 MB (68694016 bytes)  
Camelia: CameliaDisabled (0), Freq: 5273 Hz, FreqMax: 5273 Hz  
Mobile: 0, PipeCount: 3, PortCount: 3, FBMemoryCount: 3  
[0] busId: 0x00, pipe: 8, type: 0x00000002, flags: 0x00000230 - ConnectorLVDS  
[1] busId: 0x05, pipe: 9, type: 0x00000004, flags: 0x00000004 - ConnectorDigitalDVI  
[2] busId: 0x04, pipe: 9, type: 0x00000800, flags: 0x00000082 - ConnectorHDMI  
00000800 02000000 30020000  
01050900 04000000 04000000  
02040900 00080000 82000000  
  
ID: 160E0001, STOLEN: 38 MB, FBMEM: 21 MB, VRAM: 1536 MB, Flags: 0x00000702  
TOTAL STOLEN: 60 MB, TOTAL CURSOR: 1 MB (1572864 bytes), MAX STOLEN: 136 MB, MAX OVERALL: 137 MB (144191488 bytes)  
Camelia: CameliaV2 (2), Freq: 1388 Hz, FreqMax: 1388 Hz  
Mobile: 1, PipeCount: 3, PortCount: 3, FBMemoryCount: 3  
[0] busId: 0x00, pipe: 8, type: 0x00000002, flags: 0x00000230 - ConnectorLVDS  
[1] busId: 0x05, pipe: 9, type: 0x00000400, flags: 0x00001001 - ConnectorDP  
[2] busId: 0x04, pipe: 10, type: 0x00000400, flags: 0x00003001 - ConnectorDP  
00000800 02000000 30020000  
01050900 00040000 01100000  
02040A00 00040000 01300000  
  
ID: 161E0001, STOLEN: 38 MB, FBMEM: 21 MB, VRAM: 1536 MB, Flags: 0x00000702  
TOTAL STOLEN: 60 MB, TOTAL CURSOR: 1 MB (1572864 bytes), MAX STOLEN: 136 MB, MAX OVERALL: 137 MB (144191488 bytes)  
Camelia: CameliaV2 (2), Freq: 1388 Hz, FreqMax: 1388 Hz  
Mobile: 1, PipeCount: 3, PortCount: 3, FBMemoryCount: 3  
[0] busId: 0x00, pipe: 8, type: 0x00000002, flags: 0x00000230 - ConnectorLVDS  
[1] busId: 0x05, pipe: 9, type: 0x00000400, flags: 0x00001001 - ConnectorDP  
[2] busId: 0x04, pipe: 10, type: 0x00000400, flags: 0x00003001 - ConnectorDP  
00000800 02000000 30020000  
01050900 00040000 01100000  
02040A00 00040000 01300000  
  
ID: 16060002, STOLEN: 34 MB, FBMEM: 21 MB, VRAM: 1536 MB, Flags: 0x00004B02  
TOTAL STOLEN: 56 MB, TOTAL CURSOR: 1 MB (1572864 bytes), MAX STOLEN: 124 MB, MAX OVERALL: 125 MB (131608576 bytes)  
Camelia: CameliaV2 (2), Freq: 1388 Hz, FreqMax: 1388 Hz  
Mobile: 1, PipeCount: 3, PortCount: 3, FBMemoryCount: 3  
[0] busId: 0x00, pipe: 8, type: 0x00000002, flags: 0x00000230 - ConnectorLVDS  
[1] busId: 0x05, pipe: 9, type: 0x00000400, flags: 0x00000507 - ConnectorDP  
[2] busId: 0x04, pipe: 10, type: 0x00000400, flags: 0x00000507 - ConnectorDP  
00000800 02000000 30020000  
01050900 00040000 07050000  
02040A00 00040000 07050000  
  
ID: 16160002, STOLEN: 34 MB, FBMEM: 21 MB, VRAM: 1536 MB, Flags: 0x00004B02  
TOTAL STOLEN: 56 MB, TOTAL CURSOR: 1 MB (1572864 bytes), MAX STOLEN: 124 MB, MAX OVERALL: 125 MB (131608576 bytes)  
Camelia: CameliaV2 (2), Freq: 1388 Hz, FreqMax: 1388 Hz  
Mobile: 1, PipeCount: 3, PortCount: 3, FBMemoryCount: 3  
[0] busId: 0x00, pipe: 8, type: 0x00000002, flags: 0x00000230 - ConnectorLVDS  
[1] busId: 0x05, pipe: 9, type: 0x00000400, flags: 0x00000507 - ConnectorDP  
[2] busId: 0x04, pipe: 10, type: 0x00000400, flags: 0x00000507 - ConnectorDP  
00000800 02000000 30020000  
01050900 00040000 07050000  
02040A00 00040000 07050000  
  
ID: 16260002, STOLEN: 34 MB, FBMEM: 21 MB, VRAM: 1536 MB, Flags: 0x00004B0A  
TOTAL STOLEN: 56 MB, TOTAL CURSOR: 1 MB (1572864 bytes), MAX STOLEN: 124 MB, MAX OVERALL: 125 MB (131608576 bytes)  
Camelia: CameliaV2 (2), Freq: 1388 Hz, FreqMax: 1388 Hz  
Mobile: 1, PipeCount: 3, PortCount: 3, FBMemoryCount: 3  
[0] busId: 0x00, pipe: 8, type: 0x00000002, flags: 0x00000230 - ConnectorLVDS  
[1] busId: 0x05, pipe: 9, type: 0x00000400, flags: 0x00000507 - ConnectorDP  
[2] busId: 0x04, pipe: 10, type: 0x00000400, flags: 0x00000507 - ConnectorDP  
00000800 02000000 30020000  
01050900 00040000 07050000  
02040A00 00040000 07050000  
  
ID: 16220002, STOLEN: 34 MB, FBMEM: 21 MB, VRAM: 1536 MB, Flags: 0x00004B0A  
TOTAL STOLEN: 56 MB, TOTAL CURSOR: 1 MB (1572864 bytes), MAX STOLEN: 124 MB, MAX OVERALL: 125 MB (131608576 bytes)  
Camelia: CameliaV2 (2), Freq: 1388 Hz, FreqMax: 1388 Hz  
Mobile: 1, PipeCount: 3, PortCount: 3, FBMemoryCount: 3  
[0] busId: 0x00, pipe: 8, type: 0x00000002, flags: 0x00000230 - ConnectorLVDS  
[1] busId: 0x05, pipe: 9, type: 0x00000400, flags: 0x00000507 - ConnectorDP  
[2] busId: 0x04, pipe: 10, type: 0x00000400, flags: 0x00000507 - ConnectorDP  
00000800 02000000 30020000  
01050900 00040000 07050000  
02040A00 00040000 07050000  
  
ID: 162B0002, STOLEN: 34 MB, FBMEM: 21 MB, VRAM: 1536 MB, Flags: 0x00004B0A  
TOTAL STOLEN: 56 MB, TOTAL CURSOR: 1 MB (1572864 bytes), MAX STOLEN: 124 MB, MAX OVERALL: 125 MB (131608576 bytes)  
Camelia: CameliaV2 (2), Freq: 1388 Hz, FreqMax: 1388 Hz  
Mobile: 1, PipeCount: 3, PortCount: 3, FBMemoryCount: 3  
[0] busId: 0x00, pipe: 8, type: 0x00000002, flags: 0x00000230 - ConnectorLVDS  
[1] busId: 0x05, pipe: 9, type: 0x00000400, flags: 0x00000507 - ConnectorDP  
[2] busId: 0x04, pipe: 10, type: 0x00000400, flags: 0x00000507 - ConnectorDP  
00000800 02000000 30020000  
01050900 00040000 07050000  
02040A00 00040000 07050000  
  
ID: 16120003, STOLEN: 34 MB, FBMEM: 21 MB, VRAM: 1536 MB, Flags: 0x00001306  
TOTAL STOLEN: 56 MB, TOTAL CURSOR: 1 MB (1572864 bytes), MAX STOLEN: 124 MB, MAX OVERALL: 125 MB (131612672 bytes)  
Camelia: CameliaV1 (1), Freq: 1953 Hz, FreqMax: 1953 Hz  
Mobile: 1, PipeCount: 3, PortCount: 4, FBMemoryCount: 3  
[0] busId: 0x00, pipe: 8, type: 0x00000002, flags: 0x00000230 - ConnectorLVDS  
[1] busId: 0x05, pipe: 11, type: 0x00000400, flags: 0x00000507 - ConnectorDP  
[2] busId: 0x04, pipe: 11, type: 0x00000400, flags: 0x00000507 - ConnectorDP  
[3] busId: 0x06, pipe: 3, type: 0x00000800, flags: 0x00000006 - ConnectorHDMI  
00000800 02000000 30020000  
01050B00 00040000 07050000  
02040B00 00040000 07050000  
03060300 00080000 06000000  
  
ID: 162B0004, STOLEN: 34 MB, FBMEM: 21 MB, VRAM: 1536 MB, Flags: 0x00040B46  
TOTAL STOLEN: 56 MB, TOTAL CURSOR: 1 MB (1572864 bytes), MAX STOLEN: 124 MB, MAX OVERALL: 125 MB (131608576 bytes)  
Camelia: CameliaDisabled (0), Freq: 5273 Hz, FreqMax: 5273 Hz  
Mobile: 0, PipeCount: 3, PortCount: 3, FBMemoryCount: 3  
[0] busId: 0x00, pipe: 8, type: 0x00000002, flags: 0x00000211 - ConnectorLVDS  
[1] busId: 0x05, pipe: 9, type: 0x00000400, flags: 0x00000507 - ConnectorDP  
[2] busId: 0x04, pipe: 10, type: 0x00000400, flags: 0x00000507 - ConnectorDP  
00000800 02000000 11020000  
01050900 00040000 07050000  
02040A00 00040000 07050000  
  
ID: 16260004, STOLEN: 34 MB, FBMEM: 21 MB, VRAM: 1536 MB, Flags: 0x00040B46  
TOTAL STOLEN: 56 MB, TOTAL CURSOR: 1 MB (1572864 bytes), MAX STOLEN: 124 MB, MAX OVERALL: 125 MB (131608576 bytes)  
Camelia: CameliaDisabled (0), Freq: 5273 Hz, FreqMax: 5273 Hz  
Mobile: 0, PipeCount: 3, PortCount: 3, FBMemoryCount: 3  
[0] busId: 0x00, pipe: 8, type: 0x00000002, flags: 0x00000211 - ConnectorLVDS  
[1] busId: 0x05, pipe: 9, type: 0x00000400, flags: 0x00000507 - ConnectorDP  
[2] busId: 0x04, pipe: 10, type: 0x00000400, flags: 0x00000507 - ConnectorDP  
00000800 02000000 11020000  
01050900 00040000 07050000  
02040A00 00040000 07050000  
  
ID: 16220007, STOLEN: 38 MB, FBMEM: 38 MB, VRAM: 1536 MB, Flags: 0x000BB306  
TOTAL STOLEN: 77 MB, TOTAL CURSOR: 1 MB (1572864 bytes), MAX STOLEN: 153 MB, MAX OVERALL: 154 MB (162017280 bytes)  
Camelia: CameliaDisabled (0), Freq: 5273 Hz, FreqMax: 5273 Hz  
Mobile: 0, PipeCount: 3, PortCount: 3, FBMemoryCount: 3  
[1] busId: 0x05, pipe: 9, type: 0x00000400, flags: 0x00000507 - ConnectorDP  
[2] busId: 0x04, pipe: 10, type: 0x00000400, flags: 0x00000507 - ConnectorDP  
[3] busId: 0x06, pipe: 8, type: 0x00000400, flags: 0x00000011 - ConnectorDP  
01050900 00040000 07050000  
02040A00 00040000 07050000  
03060800 00040000 11000000  
  
ID: 16260005, STOLEN: 34 MB, FBMEM: 21 MB, VRAM: 1536 MB, Flags: 0x00000B0B  
TOTAL STOLEN: 56 MB, TOTAL CURSOR: 1 MB (1572864 bytes), MAX STOLEN: 124 MB, MAX OVERALL: 125 MB (131608576 bytes)  
Camelia: CameliaDisabled (0), Freq: 2777 Hz, FreqMax: 2777 Hz  
Mobile: 1, PipeCount: 3, PortCount: 3, FBMemoryCount: 3  
[0] busId: 0x00, pipe: 8, type: 0x00000002, flags: 0x00000230 - ConnectorLVDS  
[1] busId: 0x05, pipe: 11, type: 0x00000400, flags: 0x00000507 - ConnectorDP  
[2] busId: 0x04, pipe: 11, type: 0x00000400, flags: 0x00000507 - ConnectorDP  
00000800 02000000 30020000  
01050B00 00040000 07050000  
02040B00 00040000 07050000  
  
ID: 16260006, STOLEN: 34 MB, FBMEM: 21 MB, VRAM: 1536 MB, Flags: 0x00000B0B  
TOTAL STOLEN: 56 MB, TOTAL CURSOR: 1 MB (1572864 bytes), MAX STOLEN: 124 MB, MAX OVERALL: 125 MB (131608576 bytes)  
Camelia: CameliaDisabled (0), Freq: 2777 Hz, FreqMax: 2777 Hz  
Mobile: 1, PipeCount: 3, PortCount: 3, FBMemoryCount: 3  
[0] busId: 0x00, pipe: 8, type: 0x00000002, flags: 0x00000230 - ConnectorLVDS  
[1] busId: 0x05, pipe: 11, type: 0x00000400, flags: 0x00000507 - ConnectorDP  
[2] busId: 0x04, pipe: 11, type: 0x00000400, flags: 0x00000507 - ConnectorDP  
00000800 02000000 30020000  
01050B00 00040000 07050000  
02040B00 00040000 07050000  
  
ID: 162B0008, STOLEN: 34 MB, FBMEM: 34 MB, VRAM: 1536 MB, Flags: 0x00002B0E  
TOTAL STOLEN: 69 MB, TOTAL CURSOR: 1 MB, MAX STOLEN: 103 MB, MAX OVERALL: 104 MB (109060096 bytes)  
Camelia: CameliaDisabled (0), Freq: 5273 Hz, FreqMax: 5273 Hz  
Mobile: 0, PipeCount: 2, PortCount: 2, FBMemoryCount: 2  
[1] busId: 0x05, pipe: 9, type: 0x00000400, flags: 0x00000507 - ConnectorDP  
[2] busId: 0x04, pipe: 10, type: 0x00000400, flags: 0x00000507 - ConnectorDP  
01050900 00040000 07050000  
02040A00 00040000 07050000  
  
ID: 16260008, STOLEN: 34 MB, FBMEM: 34 MB, VRAM: 1536 MB, Flags: 0x00002B0E  
TOTAL STOLEN: 69 MB, TOTAL CURSOR: 1 MB, MAX STOLEN: 103 MB, MAX OVERALL: 104 MB (109060096 bytes)  
Camelia: CameliaDisabled (0), Freq: 5273 Hz, FreqMax: 5273 Hz  
Mobile: 0, PipeCount: 2, PortCount: 2, FBMemoryCount: 2  
[1] busId: 0x05, pipe: 9, type: 0x00000400, flags: 0x00000507 - ConnectorDP  
[2] busId: 0x04, pipe: 10, type: 0x00000400, flags: 0x00000507 - ConnectorDP  
01050900 00040000 07050000  
02040A00 00040000 07050000  
</details>
  
####
*Recommended framebuffers*: for desktop - 0x16220007 (default); for laptop - 0x16260006 (default).  
  
  
## Intel HD Graphics 510-580 ([Skylake](https://en.wikipedia.org/wiki/Skylake_(microarchitecture)))  
Supported since OS X 10.11.4  
SKL framebuffer list:  
— 0x191E0000 (mobile, 3 connectors, 56 MB)  
— 0x19160000 (mobile, 3 connectors, 56 MB)  
— 0x19260000 (mobile, 3 connectors, 56 MB)  
— 0x19270000 (mobile, 3 connectors, 56 MB)  
— 0x191B0000 (mobile, 3 connectors, 56 MB)  
— 0x193B0000 (mobile, 3 connectors, 56 MB)  
— 0x19120000 (mobile, 3 connectors, 56 MB)  
— 0x19020001 (desktop, 0 connectors, no fbmem, 1 MB)  
— 0x19170001 (desktop, 0 connectors, no fbmem, 1 MB)  
— 0x19120001 (desktop, 0 connectors, no fbmem, 1 MB)  
— 0x19320001 (desktop, 0 connectors, no fbmem, 1 MB)  
— 0x19160002 (mobile, 3 connectors, no fbmem, 58 MB)  
— 0x19260002 (mobile, 3 connectors, no fbmem, 58 MB)  
— 0x191E0003 (mobile, 3 connectors, no fbmem, 41 MB)  
— 0x19260004 (mobile, 3 connectors, no fbmem, 35 MB)  
— 0x19270004 (mobile, 3 connectors, no fbmem, 58 MB)  
— 0x193B0005 (mobile, 4 connectors, no fbmem, 35 MB)  
— 0x191B0006 (mobile, 1 connectors, no fbmem, 39 MB)  
— 0x19260007 (mobile, 3 connectors, no fbmem, 35 MB)  

<details>
<summary>Spoiler: SKL connectors</summary>
AppleIntelSKLGraphicsFramebuffer.kext  
  
ID: 191E0000, STOLEN: 34 MB, FBMEM: 21 MB, VRAM: 1536 MB, Flags: 0x0000050F  
TOTAL STOLEN: 56 MB, TOTAL CURSOR: 1 MB (1572864 bytes), MAX STOLEN: 124 MB, MAX OVERALL: 125 MB (131608576 bytes)  
Model name: Intel HD Graphics SKL CRB  
Camelia: CameliaDisabled (0), Freq: 1388 Hz, FreqMax: 1388 Hz  
Mobile: 1, PipeCount: 3, PortCount: 3, FBMemoryCount: 3  
[0] busId: 0x00, pipe: 8, type: 0x00000002, flags: 0x00000098 - ConnectorLVDS  
[1] busId: 0x05, pipe: 9, type: 0x00000400, flags: 0x00000187 - ConnectorDP  
[2] busId: 0x04, pipe: 10, type: 0x00000400, flags: 0x00000187 - ConnectorDP  
00000800 02000000 98000000  
01050900 00040000 87010000  
02040A00 00040000 87010000  
  
ID: 19160000, STOLEN: 34 MB, FBMEM: 21 MB, VRAM: 1536 MB, Flags: 0x0000090F  
TOTAL STOLEN: 56 MB, TOTAL CURSOR: 1 MB (1572864 bytes), MAX STOLEN: 124 MB, MAX OVERALL: 125 MB (131608576 bytes)  
Model name: Intel HD Graphics SKL CRB  
Camelia: CameliaDisabled (0), Freq: 1388 Hz, FreqMax: 1388 Hz  
Mobile: 1, PipeCount: 3, PortCount: 3, FBMemoryCount: 3  
[0] busId: 0x00, pipe: 8, type: 0x00000002, flags: 0x00000098 - ConnectorLVDS  
[1] busId: 0x05, pipe: 9, type: 0x00000400, flags: 0x00000187 - ConnectorDP  
[2] busId: 0x04, pipe: 10, type: 0x00000400, flags: 0x00000187 - ConnectorDP  
00000800 02000000 98000000  
01050900 00040000 87010000  
02040A00 00040000 87010000  
  
ID: 19260000, STOLEN: 34 MB, FBMEM: 21 MB, VRAM: 1536 MB, Flags: 0x0000090F  
TOTAL STOLEN: 56 MB, TOTAL CURSOR: 1 MB (1572864 bytes), MAX STOLEN: 124 MB, MAX OVERALL: 125 MB (131608576 bytes)  
Model name: Intel HD Graphics SKL CRB  
Camelia: CameliaDisabled (0), Freq: 1388 Hz, FreqMax: 1388 Hz  
Mobile: 1, PipeCount: 3, PortCount: 3, FBMemoryCount: 3  
[0] busId: 0x00, pipe: 8, type: 0x00000002, flags: 0x00000098 - ConnectorLVDS  
[1] busId: 0x05, pipe: 9, type: 0x00000400, flags: 0x00000187 - ConnectorDP  
[2] busId: 0x04, pipe: 10, type: 0x00000400, flags: 0x00000187 - ConnectorDP  
00000800 02000000 98000000  
01050900 00040000 87010000  
02040A00 00040000 87010000  
  
ID: 19270000, STOLEN: 34 MB, FBMEM: 21 MB, VRAM: 1536 MB, Flags: 0x0000090F  
TOTAL STOLEN: 56 MB, TOTAL CURSOR: 1 MB (1572864 bytes), MAX STOLEN: 124 MB, MAX OVERALL: 125 MB (131608576 bytes)  
Model name: Intel HD Graphics SKL CRB  
Camelia: CameliaDisabled (0), Freq: 1388 Hz, FreqMax: 1388 Hz  
Mobile: 1, PipeCount: 3, PortCount: 3, FBMemoryCount: 3  
[0] busId: 0x00, pipe: 8, type: 0x00000002, flags: 0x00000098 - ConnectorLVDS  
[1] busId: 0x05, pipe: 9, type: 0x00000400, flags: 0x00000187 - ConnectorDP  
[2] busId: 0x04, pipe: 10, type: 0x00000400, flags: 0x00000187 - ConnectorDP  
00000800 02000000 98000000  
01050900 00040000 87010000  
02040A00 00040000 87010000  
  
ID: 191B0000, STOLEN: 34 MB, FBMEM: 21 MB, VRAM: 1536 MB, Flags: 0x0000110F  
TOTAL STOLEN: 56 MB, TOTAL CURSOR: 1 MB (1572864 bytes), MAX STOLEN: 124 MB, MAX OVERALL: 125 MB (131608576 bytes)  
Model name: Intel HD Graphics SKL CRB  
Camelia: CameliaDisabled (0), Freq: 1388 Hz, FreqMax: 1388 Hz  
Mobile: 1, PipeCount: 3, PortCount: 3, FBMemoryCount: 3  
[0] busId: 0x00, pipe: 8, type: 0x00000002, flags: 0x00000098 - ConnectorLVDS  
[1] busId: 0x05, pipe: 9, type: 0x00000400, flags: 0x00000187 - ConnectorDP  
[2] busId: 0x04, pipe: 10, type: 0x00000400, flags: 0x00000187 - ConnectorDP  
00000800 02000000 98000000  
01050900 00040000 87010000  
02040A00 00040000 87010000  
  
ID: 193B0000, STOLEN: 34 MB, FBMEM: 21 MB, VRAM: 1536 MB, Flags: 0x00001187  
TOTAL STOLEN: 56 MB, TOTAL CURSOR: 1 MB (1572864 bytes), MAX STOLEN: 124 MB, MAX OVERALL: 125 MB (131608576 bytes)  
Model name: Intel HD Graphics SKL CRB  
Camelia: CameliaDisabled (0), Freq: 1388 Hz, FreqMax: 1388 Hz  
Mobile: 1, PipeCount: 3, PortCount: 3, FBMemoryCount: 3  
[0] busId: 0x00, pipe: 8, type: 0x00000002, flags: 0x00000098 - ConnectorLVDS  
[2] busId: 0x04, pipe: 10, type: 0x00000800, flags: 0x00000187 - ConnectorHDMI  
[3] busId: 0x06, pipe: 10, type: 0x00000400, flags: 0x00000187 - ConnectorDP  
00000800 02000000 98000000  
02040A00 00080000 87010000  
03060A00 00040000 87010000  
  
ID: 19120000, STOLEN: 34 MB, FBMEM: 21 MB, VRAM: 1536 MB, Flags: 0x0000110F  
TOTAL STOLEN: 56 MB, TOTAL CURSOR: 1 MB (1572864 bytes), MAX STOLEN: 124 MB, MAX OVERALL: 125 MB (131608576 bytes)  
Model name: Intel HD Graphics SKL CRB  
Camelia: CameliaDisabled (0), Freq: 1388 Hz, FreqMax: 1388 Hz  
Mobile: 1, PipeCount: 3, PortCount: 3, FBMemoryCount: 3  
[255] busId: 0x00, pipe: 0, type: 0x00000001, flags: 0x00000020 - ConnectorDummy  
[1] busId: 0x05, pipe: 9, type: 0x00000400, flags: 0x00000187 - ConnectorDP  
[2] busId: 0x04, pipe: 10, type: 0x00000400, flags: 0x00000187 - ConnectorDP  
FF000000 01,000,000 20,000,000  
01050900 00040000 87010000  
02040A00 00040000 87010000  
  
ID: 19020001, STOLEN: 0 bytes, FBMEM: 0 bytes, VRAM: 1536 MB, Flags: 0x00040800  
TOTAL STOLEN: 1 MB, TOTAL CURSOR: 0 bytes, MAX STOLEN: 1 MB, MAX OVERALL: 1 MB  
Model name: Intel HD Graphics SKL  
Camelia: CameliaDisabled (0), Freq: 0 Hz, FreqMax: 0 Hz  
Mobile: 0, PipeCount: 0, PortCount: 0, FBMemoryCount: 0  
  
ID: 19170001, STOLEN: 0 bytes, FBMEM: 0 bytes, VRAM: 1536 MB, Flags: 0x00040800  
TOTAL STOLEN: 1 MB, TOTAL CURSOR: 0 bytes, MAX STOLEN: 1 MB, MAX OVERALL: 1 MB  
Model name: Intel HD Graphics SKL  
Camelia: CameliaDisabled (0), Freq: 0 Hz, FreqMax: 0 Hz  
Mobile: 0, PipeCount: 0, PortCount: 0, FBMemoryCount: 0  
  
ID: 19120001, STOLEN: 0 bytes, FBMEM: 0 bytes, VRAM: 1536 MB, Flags: 0x00040800  
TOTAL STOLEN: 1 MB, TOTAL CURSOR: 0 bytes, MAX STOLEN: 1 MB, MAX OVERALL: 1 MB  
Model name: Intel HD Graphics SKL  
Camelia: CameliaDisabled (0), Freq: 0 Hz, FreqMax: 0 Hz  
Mobile: 0, PipeCount: 0, PortCount: 0, FBMemoryCount: 0  
  
ID: 19320001, STOLEN: 0 bytes, FBMEM: 0 bytes, VRAM: 1536 MB, Flags: 0x00040800  
TOTAL STOLEN: 1 MB, TOTAL CURSOR: 0 bytes, MAX STOLEN: 1 MB, MAX OVERALL: 1 MB  
Model name: Intel HD Graphics SKL  
Camelia: CameliaDisabled (0), Freq: 0 Hz, FreqMax: 0 Hz  
Mobile: 0, PipeCount: 0, PortCount: 0, FBMemoryCount: 0  
  
ID: 19160002, STOLEN: 57 MB, FBMEM: 0 bytes, VRAM: 1536 MB, Flags: 0x00830B02  
TOTAL STOLEN: 58 MB, TOTAL CURSOR: 1 MB (1572864 bytes), MAX STOLEN: 172 MB, MAX OVERALL: 173 MB (181940224 bytes)  
Model name: Intel Iris Graphics 540  
Camelia: CameliaV3 (3), Freq: 1388 Hz, FreqMax: 1388 Hz  
Mobile: 1, PipeCount: 3, PortCount: 3, FBMemoryCount: 3  
[0] busId: 0x00, pipe: 8, type: 0x00000002, flags: 0x00000498 - ConnectorLVDS  
[1] busId: 0x05, pipe: 9, type: 0x00000400, flags: 0x000003C7 - ConnectorDP  
[2] busId: 0x04, pipe: 10, type: 0x00000400, flags: 0x000003C7 - ConnectorDP  
00000800 02000000 98040000  
01050900 00040000 C7030000  
02040A00 00040000 C7030000  
  
ID: 19260002, STOLEN: 57 MB, FBMEM: 0 bytes, VRAM: 1536 MB, Flags: 0x00E30B0A  
TOTAL STOLEN: 58 MB, TOTAL CURSOR: 1 MB (1572864 bytes), MAX STOLEN: 172 MB, MAX OVERALL: 173 MB (181940224 bytes)  
Model name: Intel Iris Graphics 540  
Camelia: CameliaV3 (3), Freq: 1388 Hz, FreqMax: 1388 Hz  
Mobile: 1, PipeCount: 3, PortCount: 3, FBMemoryCount: 3  
[0] busId: 0x00, pipe: 8, type: 0x00000002, flags: 0x00000498 - ConnectorLVDS  
[1] busId: 0x05, pipe: 9, type: 0x00000400, flags: 0x000003C7 - ConnectorDP  
[2] busId: 0x04, pipe: 10, type: 0x00000400, flags: 0x000003C7 - ConnectorDP  
00000800 02000000 98040000  
01050900 00040000 C7030000  
02040A00 00040000 C7030000  
  
ID: 191E0003, STOLEN: 40 MB, FBMEM: 0 bytes, VRAM: 1536 MB, Flags: 0x002B0702  
TOTAL STOLEN: 41 MB, TOTAL CURSOR: 1 MB (1572864 bytes), MAX STOLEN: 121 MB, MAX OVERALL: 122 MB (128462848 bytes)  
Model name: Intel HD Graphics 515  
Camelia: CameliaV2 (2), Freq: 1388 Hz, FreqMax: 1388 Hz  
Mobile: 1, PipeCount: 3, PortCount: 3, FBMemoryCount: 3  
[0] busId: 0x00, pipe: 8, type: 0x00000002, flags: 0x00000098 - ConnectorLVDS  
[1] busId: 0x05, pipe: 9, type: 0x00000400, flags: 0x00000181 - ConnectorDP  
[2] busId: 0x04, pipe: 10, type: 0x00000400, flags: 0x00000181 - ConnectorDP  
00000800 02000000 98000000  
01050900 00040000 81010000  
02040A00 00040000 81010000  
  
ID: 19260004, STOLEN: 34 MB, FBMEM: 0 bytes, VRAM: 1536 MB, Flags: 0x00030B0A  
TOTAL STOLEN: 35 MB, TOTAL CURSOR: 1 MB (1572864 bytes), MAX STOLEN: 103 MB, MAX OVERALL: 104 MB (109588480 bytes)  
Model name: Intel Iris Graphics 550  
Camelia: CameliaV3 (3), Freq: 1388 Hz, FreqMax: 1388 Hz  
Mobile: 1, PipeCount: 3, PortCount: 3, FBMemoryCount: 3  
[0] busId: 0x00, pipe: 8, type: 0x00000002, flags: 0x00000498 - ConnectorLVDS  
[1] busId: 0x05, pipe: 9, type: 0x00000400, flags: 0x000001C7 - ConnectorDP  
[2] busId: 0x04, pipe: 10, type: 0x00000400, flags: 0x000001C7 - ConnectorDP  
00000800 02000000 98040000  
01050900 00040000 C7010000  
02040A00 00040000 C7010000  
  
ID: 19270004, STOLEN: 57 MB, FBMEM: 0 bytes, VRAM: 1536 MB, Flags: 0x00E30B0A  
TOTAL STOLEN: 58 MB, TOTAL CURSOR: 1 MB (1572864 bytes), MAX STOLEN: 172 MB, MAX OVERALL: 173 MB (181940224 bytes)  
Model name: Intel Iris Graphics 550  
Camelia: CameliaV3 (3), Freq: 1388 Hz, FreqMax: 1388 Hz  
Mobile: 1, PipeCount: 3, PortCount: 3, FBMemoryCount: 3  
[0] busId: 0x00, pipe: 8, type: 0x00000002, flags: 0x00000498 - ConnectorLVDS  
[1] busId: 0x05, pipe: 9, type: 0x00000400, flags: 0x000003C7 - ConnectorDP  
[2] busId: 0x04, pipe: 10, type: 0x00000400, flags: 0x000003C7 - ConnectorDP  
00000800 02000000 98040000  
01050900 00040000 C7030000  
02040A00 00040000 C7030000  
  
ID: 193B0005, STOLEN: 34 MB, FBMEM: 0 bytes, VRAM: 1536 MB, Flags: 0x0023130A  
TOTAL STOLEN: 35 MB, TOTAL CURSOR: 1 MB (1572864 bytes), MAX STOLEN: 137 MB, MAX OVERALL: 138 MB (145244160 bytes)  
Model name: Intel Iris Pro Graphics 580  
Camelia: CameliaDisabled (0), Freq: 1388 Hz, FreqMax: 1388 Hz  
Mobile: 1, PipeCount: 3, PortCount: 4, FBMemoryCount: 4  
[0] busId: 0x00, pipe: 8, type: 0x00000002, flags: 0x00000098 - ConnectorLVDS  
[1] busId: 0x05, pipe: 9, type: 0x00000400, flags: 0x000001C7 - ConnectorDP  
[2] busId: 0x04, pipe: 10, type: 0x00000400, flags: 0x000001C7 - ConnectorDP  
[3] busId: 0x06, pipe: 10, type: 0x00000400, flags: 0x000001C7 - ConnectorDP  
00000800 02000000 98000000  
01050900 00040000 C7010000  
02040A00 00040000 C7010000  
03060A00 00040000 C7010000  
  
ID: 191B0006, STOLEN: 38 MB, FBMEM: 0 bytes, VRAM: 1536 MB, Flags: 0x00131302  
TOTAL STOLEN: 39 MB, TOTAL CURSOR: 512 KB, MAX STOLEN: 39 MB, MAX OVERALL: 39 MB (41422848 bytes)  
Model name: Intel HD Graphics 530  
Camelia: CameliaV3 (3), Freq: 1388 Hz, FreqMax: 1388 Hz  
Mobile: 1, PipeCount: 1, PortCount: 1, FBMemoryCount: 1  
[0] busId: 0x00, pipe: 8, type: 0x00000002, flags: 0x00000498 - ConnectorLVDS  
00000800 02000000 98040000  
  
ID: 19260007, STOLEN: 34 MB, FBMEM: 0 bytes, VRAM: 1536 MB, Flags: 0x00031302  
TOTAL STOLEN: 35 MB, TOTAL CURSOR: 1 MB (1572864 bytes), MAX STOLEN: 103 MB, MAX OVERALL: 104 MB (109588480 bytes)  
Model name: Intel Iris Pro Graphics 580  
Camelia: CameliaDisabled (0), Freq: 1388 Hz, FreqMax: 1388 Hz  
Mobile: 1, PipeCount: 3, PortCount: 3, FBMemoryCount: 3  
[0] busId: 0x00, pipe: 8, type: 0x00000002, flags: 0x00000098 - ConnectorLVDS  
[1] busId: 0x05, pipe: 9, type: 0x00000400, flags: 0x000001C7 - ConnectorDP  
[2] busId: 0x04, pipe: 10, type: 0x00000400, flags: 0x000001C7 - ConnectorDP  
00000800 02000000 98000000  
01050900 00040000 C7010000  
02040A00 00040000 C7010000  
  
Note, that without AAPL,ig-platform-id the following ID is assumed: 19120000  
</details>
  
####
*Recommended framebuffers* : for desktop - 0x19120000 (default); for laptop - 0x19160000 (default).  
  
  
## Intel HD Graphics 610-650 ([Kaby Lake](https://en.wikipedia.org/wiki/Kaby_Lake) processors)  
Supported since macOS 10.12.6  
KBL framebuffer list:  
— 0x591E0000 (mobile, 3 connectors, no fbmem, 35 MB)  
— 0x59160000 (mobile, 3 connectors, no fbmem, 35 MB)  
— 0x59230000 (desktop, 3 connectors, no fbmem, 39 MB)  
— 0x59260000 (desktop, 3 connectors, no fbmem, 39 MB)  
— 0x59270000 (desktop, 3 connectors, no fbmem, 39 MB)  
— 0x59270009 (mobile, 3 connectors, no fbmem, 39 MB)  
— 0x59120000 (desktop, 3 connectors, no fbmem, 39 MB)  
— 0x591B0000 (mobile, 3 connectors, 39 MB)  
— 0x591E0001 (mobile, 3 connectors, no fbmem, 39 MB)  
— 0x59180002 (mobile, 0 connectors, no fbmem, 1 MB)  
— 0x59120003 (mobile, 0 connectors, no fbmem, 1 MB)  
— 0x59260007 (desktop, 3 connectors, 79 MB)  
— 0x59270004 (mobile, 3 connectors, no fbmem, 58 MB)  
— 0x59260002 (mobile, 3 connectors, no fbmem, 58 MB)  
— 0x591B0006 (mobile, 1 connectors, no fbmem, 39 MB)  

<details>
<summary>Spoiler: KBL connectors</summary>
AppleIntelKBLGraphicsFramebuffer.kext  
  
ID: 591E0000, STOLEN: 34 MB, FBMEM: 0 bytes, VRAM: 1536 MB, Flags: 0x0000078B  
TOTAL STOLEN: 35 MB, TOTAL CURSOR: 1 MB (1572864 bytes), MAX STOLEN: 103 MB, MAX OVERALL: 104 MB (109588480 bytes)  
Model name: Intel HD Graphics KBL CRB  
Camelia: CameliaDisabled (0), Freq: 1388 Hz, FreqMax: 1388 Hz  
Mobile: 1, PipeCount: 3, PortCount: 3, FBMemoryCount: 3  
[0] busId: 0x00, pipe: 8, type: 0x00000002, flags: 0x00000098 - ConnectorLVDS  
[1] busId: 0x05, pipe: 9, type: 0x00000400, flags: 0x00000187 - ConnectorDP  
[2] busId: 0x04, pipe: 10, type: 0x00000400, flags: 0x00000187 - ConnectorDP  
00000800 02000000 98000000  
01050900 00040000 87010000  
02040A00 00040000 87010000  
  
ID: 59160000, STOLEN: 34 MB, FBMEM: 0 bytes, VRAM: 1536 MB, Flags: 0x00000B0B  
TOTAL STOLEN: 35 MB, TOTAL CURSOR: 1 MB (1572864 bytes), MAX STOLEN: 103 MB, MAX OVERALL: 104 MB (109588480 bytes)  
Model name: Intel HD Graphics KBL CRB  
Camelia: CameliaDisabled (0), Freq: 1388 Hz, FreqMax: 1388 Hz  
Mobile: 1, PipeCount: 3, PortCount: 3, FBMemoryCount: 3  
[0] busId: 0x00, pipe: 8, type: 0x00000002, flags: 0x00000098 - ConnectorLVDS  
[1] busId: 0x05, pipe: 9, type: 0x00000400, flags: 0x00000187 - ConnectorDP  
[2] busId: 0x04, pipe: 10, type: 0x00000800, flags: 0x00000187 - ConnectorHDMI  
00000800 02000000 98000000  
01050900 00040000 87010000  
02040A00 00080000 87010000  
  
ID: 59230000, STOLEN: 38 MB, FBMEM: 0 bytes, VRAM: 1536 MB, Flags: 0x00030B8B  
TOTAL STOLEN: 39 MB, TOTAL CURSOR: 1 MB (1572864 bytes), MAX STOLEN: 115 MB, MAX OVERALL: 116 MB (122171392 bytes)  
Model name: Intel HD Graphics KBL CRB  
Camelia: CameliaDisabled (0), Freq: 1388 Hz, FreqMax: 1388 Hz  
Mobile: 0, PipeCount: 3, PortCount: 3, FBMemoryCount: 3  
[0] busId: 0x00, pipe: 8, type: 0x00000002, flags: 0x00000098 - ConnectorLVDS  
[1] busId: 0x05, pipe: 9, type: 0x00000400, flags: 0x00000187 - ConnectorDP  
[2] busId: 0x04, pipe: 10, type: 0x00000400, flags: 0x00000187 - ConnectorDP  
00000800 02000000 98000000  
01050900 00040000 87010000  
02040A00 00040000 87010000  
  
ID: 59260000, STOLEN: 38 MB, FBMEM: 0 bytes, VRAM: 1536 MB, Flags: 0x00030B8B  
TOTAL STOLEN: 39 MB, TOTAL CURSOR: 1 MB (1572864 bytes), MAX STOLEN: 115 MB, MAX OVERALL: 116 MB (122171392 bytes)  
Model name: Intel HD Graphics KBL CRB  
Camelia: CameliaDisabled (0), Freq: 1388 Hz, FreqMax: 1388 Hz  
Mobile: 0, PipeCount: 3, PortCount: 3, FBMemoryCount: 3  
[0] busId: 0x00, pipe: 8, type: 0x00000002, flags: 0x00000098 - ConnectorLVDS  
[1] busId: 0x05, pipe: 9, type: 0x00000400, flags: 0x00000187 - ConnectorDP  
[2] busId: 0x04, pipe: 10, type: 0x00000400, flags: 0x00000187 - ConnectorDP  
00000800 02000000 98000000  
01050900 00040000 87010000  
02040A00 00040000 87010000  
  
ID: 59270000, STOLEN: 38 MB, FBMEM: 0 bytes, VRAM: 1536 MB, Flags: 0x00030B8B  
TOTAL STOLEN: 39 MB, TOTAL CURSOR: 1 MB (1572864 bytes), MAX STOLEN: 115 MB, MAX OVERALL: 116 MB (122171392 bytes)  
Model name: Intel HD Graphics KBL CRB  
Camelia: CameliaDisabled (0), Freq: 1388 Hz, FreqMax: 1388 Hz  
Mobile: 0, PipeCount: 3, PortCount: 3, FBMemoryCount: 3  
[0] busId: 0x00, pipe: 8, type: 0x00000002, flags: 0x00000098 - ConnectorLVDS  
[1] busId: 0x05, pipe: 9, type: 0x00000400, flags: 0x00000187 - ConnectorDP  
[2] busId: 0x04, pipe: 10, type: 0x00000400, flags: 0x00000187 - ConnectorDP  
00000800 02000000 98000000  
01050900 00040000 87010000  
02040A00 00040000 87010000  
  
ID: 59270009, STOLEN: 38 MB, FBMEM: 0 bytes, VRAM: 1536 MB, Flags: 0x00830B0A  
TOTAL STOLEN: 39 MB, TOTAL CURSOR: 1 MB (1572864 bytes), MAX STOLEN: 115 MB, MAX OVERALL: 116 MB (122171392 bytes)  
Model name: Intel HD Graphics KBL CRB  
Camelia: CameliaV3 (3), Freq: 1388 Hz, FreqMax: 1388 Hz  
Mobile: 1, PipeCount: 3, PortCount: 3, FBMemoryCount: 3  
[0] busId: 0x00, pipe: 8, type: 0x00000002, flags: 0x00000098 - ConnectorLVDS  
[1] busId: 0x05, pipe: 9, type: 0x00000400, flags: 0x000001C7 - ConnectorDP  
[2] busId: 0x04, pipe: 10, type: 0x00000400, flags: 0x000001C7 - ConnectorDP  
00000800 02000000 98000000  
01050900 00040000 C7010000  
02040A00 00040000 C7010000  
  
ID: 59120000, STOLEN: 38 MB, FBMEM: 0 bytes, VRAM: 1536 MB, Flags: 0x0000110B  
TOTAL STOLEN: 39 MB, TOTAL CURSOR: 1 MB (1572864 bytes), MAX STOLEN: 115 MB, MAX OVERALL: 116 MB (122171392 bytes)  
Model name: Intel HD Graphics KBL CRB  
Camelia: CameliaDisabled (0), Freq: 1388 Hz, FreqMax: 1388 Hz  
Mobile: 0, PipeCount: 3, PortCount: 3, FBMemoryCount: 3  
[1] busId: 0x05, pipe: 9, type: 0x00000400, flags: 0x00000187 - ConnectorDP  
[2] busId: 0x04, pipe: 10, type: 0x00000400, flags: 0x00000187 - ConnectorDP  
[3] busId: 0x06, pipe: 10, type: 0x00000400, flags: 0x00000187 - ConnectorDP  
01050900 00040000 87010000  
02040A00 00040000 87010000  
03060A00 00040000 87010000  
  
ID: 591B0000, STOLEN: 38 MB, FBMEM: 21 MB, VRAM: 1536 MB, Flags: 0x0000130B  
TOTAL STOLEN: 39 MB, TOTAL CURSOR: 1 MB (1572864 bytes), MAX STOLEN: 136 MB, MAX OVERALL: 137 MB (144191488 bytes)  
Model name: Intel HD Graphics KBL CRB  
Camelia: CameliaDisabled (0), Freq: 1388 Hz, FreqMax: 1388 Hz  
Mobile: 1, PipeCount: 3, PortCount: 3, FBMemoryCount: 3  
[0] busId: 0x00, pipe: 8, type: 0x00000002, flags: 0x00000098 - ConnectorLVDS  
[2] busId: 0x04, pipe: 10, type: 0x00000800, flags: 0x00000187 - ConnectorHDMI  
[3] busId: 0x06, pipe: 10, type: 0x00000400, flags: 0x00000187 - ConnectorDP  
00000800 02000000 98000000  
02040A00 00080000 87010000  
03060A00 00040000 87010000  
  
ID: 591E0001, STOLEN: 38 MB, FBMEM: 0 bytes, VRAM: 1536 MB, Flags: 0x002B0702  
TOTAL STOLEN: 39 MB, TOTAL CURSOR: 1 MB (1572864 bytes), MAX STOLEN: 115 MB, MAX OVERALL: 116 MB (122171392 bytes)  
Model name: Intel HD Graphics 615  
Camelia: CameliaV2 (2), Freq: 1388 Hz, FreqMax: 1388 Hz  
Mobile: 1, PipeCount: 3, PortCount: 3, FBMemoryCount: 3  
[0] busId: 0x00, pipe: 8, type: 0x00000002, flags: 0x00000098 - ConnectorLVDS  
[1] busId: 0x05, pipe: 9, type: 0x00000400, flags: 0x00000181 - ConnectorDP  
[2] busId: 0x04, pipe: 10, type: 0x00000400, flags: 0x00000181 - ConnectorDP  
00000800 02000000 98000000  
01050900 00040000 81010000  
02040A00 00040000 81010000  
  
ID: 59180002, STOLEN: 0 bytes, FBMEM: 0 bytes, VRAM: 1536 MB, Flags: 0x00001000  
TOTAL STOLEN: 1 MB, TOTAL CURSOR: 0 bytes, MAX STOLEN: 1 MB, MAX OVERALL: 1 MB  
Model name: Intel HD Graphics KBL  
Camelia: CameliaDisabled (0), Freq: 1388 Hz, FreqMax: 1388 Hz  
Mobile: 1, PipeCount: 0, PortCount: 0, FBMemoryCount: 0  
  
ID: 59120003, STOLEN: 0 bytes, FBMEM: 0 bytes, VRAM: 1536 MB, Flags: 0x00001000  
TOTAL STOLEN: 1 MB, TOTAL CURSOR: 0 bytes, MAX STOLEN: 1 MB, MAX OVERALL: 1 MB  
Model name: Intel HD Graphics KBL  
Camelia: CameliaDisabled (0), Freq: 1388 Hz, FreqMax: 1388 Hz  
Mobile: 1, PipeCount: 0, PortCount: 0, FBMemoryCount: 0  
  
ID: 59260007, STOLEN: 57 MB, FBMEM: 21 MB, VRAM: 1536 MB, Flags: 0x00830B0E  
TOTAL STOLEN: 79 MB, TOTAL CURSOR: 1 MB (1572864 bytes), MAX STOLEN: 193 MB, MAX OVERALL: 194 MB (203960320 bytes)  
Model name: Intel Iris Plus Graphics 640  
Camelia: CameliaDisabled (0), Freq: 1388 Hz, FreqMax: 1388 Hz  
Mobile: 0, PipeCount: 3, PortCount: 3, FBMemoryCount: 3  
[0] busId: 0x00, pipe: 8, type: 0x00000002, flags: 0x00000098 - ConnectorLVDS  
[1] busId: 0x05, pipe: 9, type: 0x00000400, flags: 0x000003C7 - ConnectorDP  
[2] busId: 0x04, pipe: 10, type: 0x00000400, flags: 0x000003C7 - ConnectorDP  
00000800 02000000 98000000  
01050900 00040000 C7030000  
02040A00 00040000 C7030000  
  
ID: 59270004, STOLEN: 57 MB, FBMEM: 0 bytes, VRAM: 1536 MB, Flags: 0x00E30B0A  
TOTAL STOLEN: 58 MB, TOTAL CURSOR: 1 MB (1572864 bytes), MAX STOLEN: 172 MB, MAX OVERALL: 173 MB (181940224 bytes)  
Model name: Intel Iris Plus Graphics 650  
Camelia: CameliaV3 (3), Freq: 1388 Hz, FreqMax: 1388 Hz  
Mobile: 1, PipeCount: 3, PortCount: 3, FBMemoryCount: 3  
[0] busId: 0x00, pipe: 8, type: 0x00000002, flags: 0x00000498 - ConnectorLVDS  
[1] busId: 0x05, pipe: 9, type: 0x00000400, flags: 0x000003C7 - ConnectorDP  
[2] busId: 0x04, pipe: 10, type: 0x00000400, flags: 0x000003C7 - ConnectorDP  
00000800 02000000 98040000  
01050900 00040000 C7030000  
02040A00 00040000 C7030000  
  
ID: 59260002, STOLEN: 57 MB, FBMEM: 0 bytes, VRAM: 1536 MB, Flags: 0x00E30B0A  
TOTAL STOLEN: 58 MB, TOTAL CURSOR: 1 MB (1572864 bytes), MAX STOLEN: 172 MB, MAX OVERALL: 173 MB (181940224 bytes)  
Model name: Intel Iris Plus Graphics 640  
Camelia: CameliaV3 (3), Freq: 1388 Hz, FreqMax: 1388 Hz  
Mobile: 1, PipeCount: 3, PortCount: 3, FBMemoryCount: 3  
[0] busId: 0x00, pipe: 8, type: 0x00000002, flags: 0x00000498 - ConnectorLVDS  
[1] busId: 0x05, pipe: 9, type: 0x00000400, flags: 0x000003C7 - ConnectorDP  
[2] busId: 0x04, pipe: 10, type: 0x00000400, flags: 0x000003C7 - ConnectorDP  
00000800 02000000 98040000  
01050900 00040000 C7030000  
02040A00 00040000 C7030000  
  
ID: 591B0006, STOLEN: 38 MB, FBMEM: 0 bytes, VRAM: 1536 MB, Flags: 0x00031302  
TOTAL STOLEN: 39 MB, TOTAL CURSOR: 512 KB, MAX STOLEN: 39 MB, MAX OVERALL: 39 MB (41422848 bytes)  
Model name: Intel HD Graphics 630  
Camelia: CameliaV3 (3), Freq: 1388 Hz, FreqMax: 1388 Hz  
Mobile: 1, PipeCount: 1, PortCount: 1, FBMemoryCount: 1  
[0] busId: 0x00, pipe: 8, type: 0x00000002, flags: 0x00000498 - ConnectorLVDS  
00000800 02000000 98040000  
  
Note, that without AAPL,ig-platform-id the following ID is assumed: 59160000  
</details>
  
####
*Recommended framebuffers*: for desktop - 0x59160000 (default), 0x59120000 (recommended); for laptop - 0x591B0000 (default).  
  
For UHD620 ([Kaby Lake Refresh](https://en.wikipedia.org/wiki/Kaby_Lake#List_of_8th_generation_Kaby_Lake_R_processors)) fake `device-id` `16590000` for `IGPU`.  
![](https://github.com/acidanthera/WhateverGreen/blob/master/Manual/Img/kbl-r_igpu.png)  
  
  
## Intel UHD Graphics 630 ([Coffee Lake](https://en.wikipedia.org/wiki/Coffee_Lake) processors)  
Supported since macOS 10.14  
CFL framebuffer list:  
— 0x3EA50009 (mobile, 3 connectors, no fbmem, 58 MB)  
— 0x3E920009 (mobile, 3 connectors, no fbmem, 58 MB)  
— 0x3E9B0009 (mobile, 3 connectors, no fbmem, 58 MB)  
— 0x3EA50000 (mobile, 3 connectors, no fbmem, 58 MB)  
— 0x3E920000 (mobile, 3 connectors, no fbmem, 58 MB)  
— 0x3E000000 (mobile, 3 connectors, no fbmem, 58 MB)  
— 0x3E9B0000 (mobile, 3 connectors, no fbmem, 58 MB)  
— 0x3EA50004 (mobile, 3 connectors, no fbmem, 58 MB)  
— 0x3EA50005 (mobile, 3 connectors, no fbmem, 58 MB)  
— 0x3EA60005 (mobile, 3 connectors, no fbmem, 58 MB)  
— 0x3E9B0006 (mobile, 1 connectors, no fbmem, 39 MB)  
— 0x3E9B0007 (desktop, 3 connectors, no fbmem, 58 MB)  
— 0x3E920003 (desktop, 0 connectors, no fbmem, 1 MB)  
— 0x3E910003 (desktop, 0 connectors, no fbmem, 1 MB)  
— 0x3E980003 (desktop, 0 connectors, no fbmem, 1 MB)  

<details>
<summary>Spoiler: CFL connectors</summary>
AppleIntelCFLGraphicsFramebuffer.kext  
  
ID: 3EA50009, STOLEN: 57 MB, FBMEM: 0 bytes, VRAM: 1536 MB, Flags: 0x00830B0A  
TOTAL STOLEN: 58 MB, TOTAL CURSOR: 1 MB (1572864 bytes), MAX STOLEN: 172 MB, MAX OVERALL: 173 MB (181940224 bytes)  
Model name: Intel HD Graphics CFL CRB  
Camelia: CameliaV3 (3), Freq: 0 Hz, FreqMax: 0 Hz  
Mobile: 1, PipeCount: 3, PortCount: 3, FBMemoryCount: 3  
[0] busId: 0x00, pipe: 8, type: 0x00000002, flags: 0x00000098 - ConnectorLVDS  
[1] busId: 0x05, pipe: 9, type: 0x00000400, flags: 0x000001C7 - ConnectorDP  
[2] busId: 0x04, pipe: 10, type: 0x00000400, flags: 0x000001C7 - ConnectorDP  
00000800 02000000 98000000  
01050900 00040000 C7010000  
02040A00 00040000 C7010000  
  
ID: 3E920009, STOLEN: 57 MB, FBMEM: 0 bytes, VRAM: 1536 MB, Flags: 0x0083130A  
TOTAL STOLEN: 58 MB, TOTAL CURSOR: 1 MB (1572864 bytes), MAX STOLEN: 172 MB, MAX OVERALL: 173 MB (181940224 bytes)  
Model name: Intel HD Graphics CFL CRB  
Camelia: CameliaV3 (3), Freq: 0 Hz, FreqMax: 0 Hz  
Mobile: 1, PipeCount: 3, PortCount: 3, FBMemoryCount: 3  
[0] busId: 0x00, pipe: 8, type: 0x00000002, flags: 0x00000098 - ConnectorLVDS  
[255] busId: 0x00, pipe: 0, type: 0x00000001, flags: 0x00000020 - ConnectorDummy  
[255] busId: 0x00, pipe: 0, type: 0x00000001, flags: 0x00000020 - ConnectorDummy  
00000800 02000000 98000000  
FF000000 01000000 20000000  
FF000000 01000000 20000000  
  
ID: 3E9B0009, STOLEN: 57 MB, FBMEM: 0 bytes, VRAM: 1536 MB, Flags: 0x0083130A  
TOTAL STOLEN: 58 MB, TOTAL CURSOR: 1 MB (1572864 bytes), MAX STOLEN: 172 MB, MAX OVERALL: 173 MB (181940224 bytes)  
Model name: Intel HD Graphics CFL CRB  
Camelia: CameliaV3 (3), Freq: 0 Hz, FreqMax: 0 Hz  
Mobile: 1, PipeCount: 3, PortCount: 3, FBMemoryCount: 3  
[0] busId: 0x00, pipe: 8, type: 0x00000002, flags: 0x00000098 - ConnectorLVDS  
[1] busId: 0x05, pipe: 9, type: 0x00000400, flags: 0x00000187 - ConnectorDP  
[2] busId: 0x04, pipe: 10, type: 0x00000400, flags: 0x00000187 - ConnectorDP  
00000800 02000000 98000000  
01050900 00040000 87010000  
02040A00 00040000 87010000  
  
ID: 3EA50000, STOLEN: 57 MB, FBMEM: 0 bytes, VRAM: 1536 MB, Flags: 0x00030B0B  
TOTAL STOLEN: 58 MB, TOTAL CURSOR: 1 MB (1572864 bytes), MAX STOLEN: 172 MB, MAX OVERALL: 173 MB (181940224 bytes)  
Model name: Intel HD Graphics CFL CRB  
Camelia: CameliaDisabled (0), Freq: 0 Hz, FreqMax: 0 Hz  
Mobile: 1, PipeCount: 3, PortCount: 3, FBMemoryCount: 3  
[0] busId: 0x00, pipe: 8, type: 0x00000002, flags: 0x00000098 - ConnectorLVDS  
[1] busId: 0x05, pipe: 9, type: 0x00000400, flags: 0x00000187 - ConnectorDP  
[2] busId: 0x04, pipe: 10, type: 0x00000400, flags: 0x00000187 - ConnectorDP  
00000800 02000000 98000000  
01050900 00040000 87010000  
02040A00 00040000 87010000  
  
ID: 3E920000, STOLEN: 57 MB, FBMEM: 0 bytes, VRAM: 1536 MB, Flags: 0x0000130B  
TOTAL STOLEN: 58 MB, TOTAL CURSOR: 1 MB (1572864 bytes), MAX STOLEN: 172 MB, MAX OVERALL: 173 MB (181940224 bytes)  
Model name: Intel HD Graphics CFL CRB  
Camelia: CameliaDisabled (0), Freq: 0 Hz, FreqMax: 0 Hz  
Mobile: 1, PipeCount: 3, PortCount: 3, FBMemoryCount: 3  
[0] busId: 0x00, pipe: 8, type: 0x00000002, flags: 0x00000098 - ConnectorLVDS  
[1] busId: 0x05, pipe: 9, type: 0x00000400, flags: 0x00000187 - ConnectorDP  
[2] busId: 0x04, pipe: 10, type: 0x00000400, flags: 0x00000187 - ConnectorDP  
00000800 02000000 98000000  
01050900 00040000 87010000  
02040A00 00040000 87010000  
  
ID: 3E000000, STOLEN: 57 MB, FBMEM: 0 bytes, VRAM: 1536 MB, Flags: 0x0000130B  
TOTAL STOLEN: 58 MB, TOTAL CURSOR: 1 MB (1572864 bytes), MAX STOLEN: 172 MB, MAX OVERALL: 173 MB (181940224 bytes)  
Model name: Intel HD Graphics CFL CRB  
Camelia: CameliaDisabled (0), Freq: 0 Hz, FreqMax: 0 Hz  
Mobile: 1, PipeCount: 3, PortCount: 3, FBMemoryCount: 3  
[0] busId: 0x00, pipe: 8, type: 0x00000002, flags: 0x00000098 - ConnectorLVDS  
[1] busId: 0x05, pipe: 9, type: 0x00000400, flags: 0x00000187 - ConnectorDP  
[2] busId: 0x04, pipe: 10, type: 0x00000400, flags: 0x00000187 - ConnectorDP  
00000800 02000000 98000000  
01050900 00040000 87010000  
02040A00 00040000 87010000  
  
ID: 3E9B0000, STOLEN: 57 MB, FBMEM: 0 bytes, VRAM: 1536 MB, Flags: 0x0000130B  
TOTAL STOLEN: 58 MB, TOTAL CURSOR: 1 MB (1572864 bytes), MAX STOLEN: 172 MB, MAX OVERALL: 173 MB (181940224 bytes)  
Model name: Intel HD Graphics CFL CRB  
Camelia: CameliaDisabled (0), Freq: 0 Hz, FreqMax: 0 Hz  
Mobile: 1, PipeCount: 3, PortCount: 3, FBMemoryCount: 3  
[0] busId: 0x00, pipe: 8, type: 0x00000002, flags: 0x00000098 - ConnectorLVDS  
[1] busId: 0x05, pipe: 9, type: 0x00000400, flags: 0x00000187 - ConnectorDP  
[2] busId: 0x04, pipe: 10, type: 0x00000400, flags: 0x00000187 - ConnectorDP  
00000800 02000000 98000000  
01050900 00040000 87010000  
02040A00 00040000 87010000  
  
ID: 3EA50004, STOLEN: 57 MB, FBMEM: 0 bytes, VRAM: 1536 MB, Flags: 0x00E30B0A  
TOTAL STOLEN: 58 MB, TOTAL CURSOR: 1 MB (1572864 bytes), MAX STOLEN: 172 MB, MAX OVERALL: 173 MB (181940224 bytes)  
Model name: Intel Iris Plus Graphics 655  
Camelia: CameliaV3 (3), Freq: 0 Hz, FreqMax: 0 Hz  
Mobile: 1, PipeCount: 3, PortCount: 3, FBMemoryCount: 3  
[0] busId: 0x00, pipe: 8, type: 0x00000002, flags: 0x00000498 - ConnectorLVDS  
[1] busId: 0x05, pipe: 9, type: 0x00000400, flags: 0x000003C7 - ConnectorDP  
[2] busId: 0x04, pipe: 10, type: 0x00000400, flags: 0x000003C7 - ConnectorDP  
00000800 02000000 98040000  
01050900 00040000 C7030000  
02040A00 00040000 C7030000  
  
ID: 3EA50005, STOLEN: 57 MB, FBMEM: 0 bytes, VRAM: 1536 MB, Flags: 0x00E30B0A  
TOTAL STOLEN: 58 MB, TOTAL CURSOR: 1 MB (1572864 bytes), MAX STOLEN: 172 MB, MAX OVERALL: 173 MB (181940224 bytes)  
Model name: Intel HD Graphics CFL  
Camelia: CameliaV3 (3), Freq: 0 Hz, FreqMax: 0 Hz  
Mobile: 1, PipeCount: 3, PortCount: 3, FBMemoryCount: 3  
[0] busId: 0x00, pipe: 8, type: 0x00000002, flags: 0x00000498 - ConnectorLVDS  
[1] busId: 0x05, pipe: 9, type: 0x00000400, flags: 0x000003C7 - ConnectorDP  
[2] busId: 0x04, pipe: 10, type: 0x00000400, flags: 0x000003C7 - ConnectorDP  
00000800 02000000 98040000  
01050900 00040000 C7030000  
02040A00 00040000 C7030000  
  
ID: 3EA60005, STOLEN: 57 MB, FBMEM: 0 bytes, VRAM: 1536 MB, Flags: 0x00E30B0A  
TOTAL STOLEN: 58 MB, TOTAL CURSOR: 1 MB (1572864 bytes), MAX STOLEN: 172 MB, MAX OVERALL: 173 MB (181940224 bytes)  
Model name: Intel HD Graphics CFL  
Camelia: CameliaV3 (3), Freq: 0 Hz, FreqMax: 0 Hz  
Mobile: 1, PipeCount: 3, PortCount: 3, FBMemoryCount: 3  
[0] busId: 0x00, pipe: 8, type: 0x00000002, flags: 0x00000498 - ConnectorLVDS  
[1] busId: 0x05, pipe: 9, type: 0x00000400, flags: 0x000003C7 - ConnectorDP  
[2] busId: 0x04, pipe: 10, type: 0x00000400, flags: 0x000003C7 - ConnectorDP  
00000800 02000000 98040000  
01050900 00040000 C7030000  
02040A00 00040000 C7030000  
  
ID: 3E9B0006, STOLEN: 38 MB, FBMEM: 0 bytes, VRAM: 1536 MB, Flags: 0x00131302  
TOTAL STOLEN: 39 MB, TOTAL CURSOR: 512 KB, MAX STOLEN: 39 MB, MAX OVERALL: 39 MB (41422848 bytes)  
Model name: Intel Graphics UHD 630  
Camelia: CameliaV3 (3), Freq: 0 Hz, FreqMax: 0 Hz  
Mobile: 1, PipeCount: 1, PortCount: 1, FBMemoryCount: 1  
[0] busId: 0x00, pipe: 8, type: 0x00000002, flags: 0x00000498 - ConnectorLVDS  
00000800 02000000 98040000  
  
ID: 3E9B0007, STOLEN: 57 MB, FBMEM: 0 bytes, VRAM: 1536 MB, Flags: 0x00801302  
TOTAL STOLEN: 58 MB, TOTAL CURSOR: 1 MB (1572864 bytes), MAX STOLEN: 172 MB, MAX OVERALL: 173 MB (181940224 bytes)  
Model name: Intel HD Graphics CFL  
Camelia: CameliaDisabled (0), Freq: 0 Hz, FreqMax: 0 Hz  
Mobile: 0, PipeCount: 3, PortCount: 3, FBMemoryCount: 3  
[1] busId: 0x05, pipe: 9, type: 0x00000400, flags: 0x000003C7 - ConnectorDP  
[2] busId: 0x04, pipe: 10, type: 0x00000400, flags: 0x000003C7 - ConnectorDP  
[3] busId: 0x06, pipe: 8, type: 0x00000400, flags: 0x000003C7 - ConnectorDP  
01050900 00040000 C7030000  
02040A00 00040000 C7030000  
03060800 00040000 C7030000  
  
ID: 3E920003, STOLEN: 0 bytes, FBMEM: 0 bytes, VRAM: 1536 MB, Flags: 0x00001000  
TOTAL STOLEN: 1 MB, TOTAL CURSOR: 0 bytes, MAX STOLEN: 1 MB, MAX OVERALL: 1 MB  
Model name: Intel HD Graphics CFL  
Camelia: CameliaDisabled (0), Freq: 0 Hz, FreqMax: 0 Hz  
Mobile: 0, PipeCount: 0, PortCount: 0, FBMemoryCount: 0  
  
ID: 3E910003, STOLEN: 0 bytes, FBMEM: 0 bytes, VRAM: 1536 MB, Flags: 0x00001000  
TOTAL STOLEN: 1 MB, TOTAL CURSOR: 0 bytes, MAX STOLEN: 1 MB, MAX OVERALL: 1 MB  
Model name: Intel HD Graphics CFL  
Camelia: CameliaDisabled (0), Freq: 0 Hz, FreqMax: 0 Hz  
Mobile: 0, PipeCount: 0, PortCount: 0, FBMemoryCount: 0  
  
ID: 3E980003, STOLEN: 0 bytes, FBMEM: 0 bytes, VRAM: 1536 MB, Flags: 0x00001000  
TOTAL STOLEN: 1 MB, TOTAL CURSOR: 0 bytes, MAX STOLEN: 1 MB, MAX OVERALL: 1 MB  
Model name: Intel HD Graphics CFL  
Camelia: CameliaDisabled (0), Freq: 0 Hz, FreqMax: 0 Hz  
Mobile: 0, PipeCount: 0, PortCount: 0, FBMemoryCount: 0  
  
Note, that without AAPL,ig-platform-id the following ID is assumed: 3EA50000  
</details>
  
####
*Recommended framebuffers*: for desktop - 0x3EA50000 (default), 0x3E9B0007 (recommended); for laptop - 0x3EA50009 (default).  
  
If you are using a 9th generation [Coffee Lake Refresh](https://en.wikipedia.org/wiki/Coffee_Lake#List_of_9th_generation_Coffee_Lake_processors) processor, it is necessary to fake `device-id` `923E0000` for `IGPU`. Starting with macOS 10.14.4 the fake is not necessary.  
![](https://github.com/acidanthera/WhateverGreen/blob/master/Manual/Img/cfl-r_igpu.png)  
  
<details>
<summary>Spoiler: macOS 10.13 and CFL</summary>
Installing 10.13 on the Coffee Lake platform makes sense only if there is a reason, like having discrete NVIDIA Maxwell / Pascal graphics with absent 10.14 web drivers.  
  
There is a special build of macOS High Sierra 10.13.6 (17G2208), which has native support for Coffee Lake graphics: [link1](https://drive.google.com/file/d/1FyPvo81K8qEXhiEuwDX3mAHMg1ZMdiYS/view), [link2](https://mega.nz/#!GNgDTDob!N3jediG_xrzJPRFi9bQ0MtAFCKbOl33QvQp9tRUSwhQ). This version has no [empty framebuffers](https://www.applelife.ru/threads/zavod-intel-quick-sync-video.817923/) (0 connectors) and there is no dev.id 0x3E91.  
To have [empty framebuffer](https://www.applelife.ru/threads/zavod-intel-quick-sync-video.817923/) (0 connectors) this special build requires installing AppleIntelCFLGraphicsFramebuffer.kext from 10.14 or newer.  
For `IGPU` with dev.id 0x3E91 fake the id with 0x3E92 (`device-id` `923E0000`).  
The 3025 and newer updates with Coffee Lake support are as limited as the initial special build.  
  
And you can always enable UHD630 in macOS 10.13 using the fake `device-id` of a Kaby Lake HD630.  
![](https://github.com/acidanthera/WhateverGreen/blob/master/Manual/Img/kbl.png)  
Use the Kaby Lake HD630 framebuffer (specify the framebuffer explicitly!)  
</details>
  
## Adjusting the brightness on a laptop  
**Method 1**  
Enable Clover DSDT fix `AddPNLF`. Enable `SetIntelBacklight` and `SetIntelMaxBacklight`. A specific value is not necessary - it will be automatically injected according to the processor installed.  
![](https://github.com/acidanthera/WhateverGreen/blob/master/Manual/Img/ibl.png)  
  
**Method 2**  
Use this ACPI table: [SSDT-PNLF.dsl](https://raw.githubusercontent.com/acidanthera/WhateverGreen/master/Manual/SSDT-PNLF.dsl) [SSDT-PNLF.aml](https://i.applelife.ru/2019/05/450784_SSDT-PNLF.aml.zip)  
  
**Do not use both methods at the same time!**  
  
  
## Digital Audio (HDMI / DVI / DP)  
To enable digital audio it is necessary to set the necessary properties and, usually, patch the connectors.  
To enable audio in general and HDMI in particular use *WEG* along with [AppleALC.kext](https://github.com/acidanthera/AppleALC).  
On 10.10.5 and above, *WEG* automatically changes the `connector-type` of DP (00040000) to HDMI (00080000) if no custom patches are used.  
The actual connection may be of any type (HDMI / DVI / DP), but for the digital audio to function the `connector-type` must explicitly be HDMI.  
  
  
## Custom framebuffer and connectors patches with WEG  
In most cases, no patches are required!  
In 10.14 for SKL and newer it is impossible to obtain information about the framebuffers and connectors directly from the kext binary - it is necessary to dump the binary from memory, so binary framebuffer patches in Clover are impossible. It is, however, possible to make semantic (prefered) and binary patches by using *WEG*. On older OS'es and older IGPU - this works too. By default, the current framebuffer is patched.  
Patches are placed in the `Properties` section of IGPU.  

Example of a binary patch using WEG.  
![](https://github.com/acidanthera/WhateverGreen/blob/master/Manual/Img/bin.png)  
  
Example of a semantic patch: HDMI type connector (connector-type=00080000 for connectors with index 1, 2 and 3).  
![](https://github.com/acidanthera/WhateverGreen/blob/master/Manual/Img/con.png)  
  
Example of a semantic patch for bios with DVMT Pre-Alloc 32MB when higher is required. (stolenmem=19MB, fbmem=9MB)  
![](https://github.com/acidanthera/WhateverGreen/blob/master/Manual/Img/sem.png)  
  
[This series of patches](https://github.com/acidanthera/WhateverGreen/blob/master/Manual/AzulPatcher4600_equivalent.plist) are the full equivalent of AzulPatcher4600.kext, for those who have previously used it. (on [some](https://github.com/coderobe/AzulPatcher4600#tested-on) Haswell laptops with framebuffer `0x0A260006` helps to get rid of the artifacts).  
  
  
**All possible WEG custom patches**  
Semantic:  
*framebuffer-patch-enable (enabling the semantic patches in principle)  
framebuffer-framebufferid (the framebuffer that we're patching, the current by default)*  

*framebuffer-mobile  
framebuffer-pipecount  
framebuffer-portcount  
framebuffer-memorycount  
framebuffer-stolenmem  
framebuffer-fbmem  
framebuffer-unifiedmem (VRAM, it is not recommended to use this patch)  
framebuffer-cursormem (Haswell specific)  
framebuffer-flags  
framebuffer-camellia (integrated display controller, this field is relevant only for real macs)*  
  
*framebuffer-conX-enable (enabling patches for connector X)  
framebuffer-conX-index  
framebuffer-conX-busid  
framebuffer-conX-pipe  
framebuffer-conX-type  
framebuffer-conX-flags  
framebuffer-conX-alldata (completely replace the connector)  
framebuffer-conX-YYYYYYYY-alldata (completely replace the connector, if the current framebuffer matches YYYYYYYY)  
Where X is the connector index.  
Alldata patches can patch multiple connectors in sequence by putting them in a single string and specifying the index of a connector to start with. The string length should be a multiple of 12 bytes (the length of a single connector).*  
  
Binary:  
*framebuffer-patchN-enable (enabling patch number N)  
framebuffer-patchN-framebufferid (the framebuffer that we're patching, the current by default)  
framebuffer-patchN-find  
framebuffer-patchN-replace  
framebuffer-patchN-count (the amount of pattern iterations to search for, the default is 1)  
N stands for the number of the patch: 0, 1, 2, ... 9*  
  
Detailed information about framebuffers and connectors can be extracted with [010 Editor](http://www.sweetscape.com/010editor/) and the [IntelFramebuffer.bt](https://github.com/acidanthera/WhateverGreen/blob/master/Manual/IntelFramebuffer.bt) script.  
This information is useful for those who make custom patches.  
![](https://github.com/acidanthera/WhateverGreen/blob/master/Manual/Img/ifbt.png)  
In 10.14 for SKL and newer to get a dump suitable for the script you can use the debug version of *WEG* with the  
`-igfxdump` boot-argument. The dump will be saved in the root of the system partition.  
The original and patched dumps can be obtained with IOReg when using a debug version of *WEG* and booting with the  
`-igfxfbdump` boot-argument from `IOService:/IOResources/WhateverGreen`.  
  
  
## VGA support  
In most cases with Intel Skylake and newer it works by default.  
For Ivy Bridge and possibly other generations there are the options to patch your connectors with the following:  
06020000 02000000 30000000 // Option 1  
06020000 01000000 30000000 // Option 2  
On OS X 10.8.2 and newer it is impossible to have VGA on Ivy Bridge systems.  
Hot-plugging VGA usually does not work.  
In case this doesn't help - there are no other known solutions at this time.  
  
  
## EDID  
EDID is usually correctly identified, so no actions are required. In rare cases, EDID needs to be injected manually.  
An EDID dump can be obtained, for example, [with Linux](https://unix.stackexchange.com/questions/114359/how-to-get-edid-for-a-single-monitor). The correct EDID must be put into *AAPL0**0**,override-no-connect* property for `IGPU`, where the second ***0*** stands for the display number.  
![](https://github.com/acidanthera/WhateverGreen/blob/master/Manual/Img/edid.png)  
In some cases the EDID dump may be incompatible with macOS and leads to distortions. For some EDID in such cases you can use [this script](https://github.com/acidanthera/WhateverGreen/blob/master/Manual/edid-gen.sh), which corrects a provided EDID and saves it to your desktop.  
  
  
## HDMI in UHD resolution with 60 fps  
Add the `enable-hdmi20` property to `IGPU`, otherwise you will get a black screen.  
![](https://github.com/acidanthera/WhateverGreen/blob/master/Manual/Img/hdmi20.png)  
Or instead of this property use the boot-arg `-cdfon`  
  
  
## Disabling a discrete graphics card  
Add the `disable-external-gpu` property to `IGPU`.  
![](https://github.com/acidanthera/WhateverGreen/blob/master/Manual/Img/dGPU_off.png)  
Or instead of this property, use the boot-arg `-wegnoegpu`

## Fix the invalid maximum link rate issue on some laptops (Dell XPS 15 9570, etc.)
Add the `enable-dpcd-max-link-rate-fix` property to `IGPU`, otherwise a kernel panic would happen due to a division-by-zero.  
Or instead of this property, use the boot-arg `-igfxmlr`.  
![](https://github.com/acidanthera/WhateverGreen/blob/master/Manual/Img/dpcd_mlr.png)  
You could also manually specify a maximum link rate value via the `dpcd-max-link-rate` for the builtin display.  
Typically use `0x14` for 4K display and `0x0A` for 1080p display.  
All possible values are `0x06` (RBR), `0x0A` (HBR), `0x14` (HBR2) and `0x1E` (HBR3).  
If an invalid value is specified, the default value `0x14` will be used instead.  
If this property is not specified, same as above.  

## Fix the infinite loop on establishing Intel HDMI connections with a higher pixel clock rate on Skylake, Kaby Lake and Coffee Lake platforms
Add the `enable-hdmi-dividers-fix` property to `IGPU` or use the `-igfxhdmidivs` boot argument instead to fix the infinite loop when the graphics driver tries to establish a HDMI connection with a higher pixel clock rate, for example connecting to a 2K/4K display with HDMI 1.4, otherwise the system just hangs (and your builtin laptop display remains black) when you plug in the HDMI cable.  
#### General Notes
- For those who want to have "limited" 2K/4K experience (i.e. 2K@59Hz or 4K@30Hz) with their HDMI 1.4 port, you might find this fix helpful.
<<<<<<< HEAD
- For those who have a laptop or PC with HDMI 2.0 routed to Intel IGPU and have HDMI output issues, please note that this fix is now succeeded by the LSPCON driver solution, and it is still recommended to enable the LSPCON driver support to have full HDMI 2.0 experience.  
*(You might still need this fix temporarily to figure out the framebuffer index of your HDMI port. See the LSPCON section below.)*

## LSPCON driver support to enable DisplayPort to HDMI 2.0 output on Intel IGPU
=======
- For those who have a laptop or PC with HDMI 2.0 routed to IGPU and have HDMI output issues, please note that this fix is now succeeded by the LSPCON driver solution, and it is still recommended to enable the LSPCON driver support to have full HDMI 2.0 experience.  
*(You might still need this fix temporarily to figure out the connector index of your HDMI port. See the LSPCON section below.)*

## LSPCON driver support to enable DisplayPort to HDMI 2.0 output on IGPU
>>>>>>> 571facac
#### Brief Introduction
Recent laptops (Kaby Lake/Coffee Lake-based) are typically equipped with a HDMI 2.0 port. This port could be either routed to IGPU or DGPU, and you can have a confirmation on Windows 10. Intel (U)HD Graphics, however, does not provide native HDMI 2.0 output, so in order to solve this issue OEMs add an additional hardware named LSPCON on the motherboard to convert DisplayPort into HDMI 2.0.  

LSPCON works in either Level Shifter (LS) or Protocol Converter (PCON) mode. When the adapter works in LS mode, it is capable of producing HDMI 1.4 signals from DisplayPort, while in PCON mode, it could provide HDMI 2.0 output. Some onboard LSPCON adapters (e.g. the one on Dell XPS 15 9570) have been configured in the firmware to work in LS mode by default, resulting a black screen on handling HDMI 2.0 connections.  

Starting from version 1.3.0, WhateverGreen now provides driver support for the onboard LSPCON by automatically configuring the adapter to run in PCON mode on new HDMI connections, and hence solves the black screen issue on some platforms.  
#### Before you start
<<<<<<< HEAD
- LSPCON driver is only applicable for laptops and PCs **with HDMI 2.0 routed to Intel IGPU**.
- LSPCON driver is necessary for all newer platforms unless the new Intel IGPU starts to provide native HDMI 2.0 output.
- Supported Intel Platform: Skylake, Kaby Lake, Coffee Lake and later.  
Skylake Case: Intel NUC Skull Canyon; Iris Pro 580 + HDMI 2.0 with Parade PS175 LSPCON.  
Coffee Lake Case: Some laptops, e.g. Dell XPS 15 9570, are equipped with HDMI 2.0 and Parade PS175 LSPCON.  
- If you have confirmed that your HDMI 2.0 is routed to Intel IGPU and is working properly right now, you don't need to enable this driver, because your onboard LSPCON might already be configured in the firmware to work in PCON mode.
=======
- LSPCON driver is only applicable for laptops and PCs **with HDMI 2.0 routed to IGPU**.
- LSPCON driver is necessary for all newer platforms unless the new IGPU starts to provide native HDMI 2.0 output.
- Supported Intel Platform: Skylake, Kaby Lake, Coffee Lake and later.  
Skylake Case: Intel NUC Skull Canyon; Iris Pro 580 + HDMI 2.0 with Parade PS175 LSPCON.  
Coffee Lake Case: Some laptops, e.g. Dell XPS 15 9570, are equipped with HDMI 2.0 and Parade PS175 LSPCON.  
- If you have confirmed that your HDMI 2.0 is routed to IGPU and is working properly right now, you don't need to enable this driver, because your onboard LSPCON might already be configured in the firmware to work in PCON mode.
>>>>>>> 571facac

#### Instructions
- Add the `enable-lspcon-support` property to `IGPU` to enable the driver, or use the boot-arg `-igfxlspcon` instead.  
- Next, you need to know the corresponding connector index (one of 0,1,2,3) of your HDMI port. You could find it under IGPU in IORegistryExplorer. (i.e. `AppleIntelFramebuffer@0/1/2/3`)  
*If you only have a 2K/4K HDMI monitor, you might need to enable the infinite loop fix before connecting a HDMI monitor to your build, otherwise the system just hangs, so you won't be able to run the IORegistryExplorer and find the framebuffer index.*
- Add the `framebuffer-conX-has-lspcon` property to `IGPU` to inform the driver which connector has an onboard LSPCON adapter.  
Replace `X` with the index you have found in the previous step.  
The value must be of type `Data` and should be one of `01000000` (True) and `00000000` (False).
- (*Optional*) Add the `framebuffer-conX-preferred-lspcon-mode` property to `IGPU` to specify a mode for your onboard LSPCON adapter.  
The value must be of type `Data` and should be one of `01000000` (PCON, DP to HDMI 2.0) and `00000000` (LS, DP to HDMI 1.4).  
Any other invalid values are treated as PCON mode.  
If this property is not specified, the driver assumes that PCON mode is preferred.
![](Img/lspcon.png)

#### Debugging
Once you have completed the steps above, rebuild the kext cache and reboot your computer.
After plugging into your HDMI 2.0 cable (and the HDMI 2.0 monitor), you should be able to see the output on your monitor.  

Dump your kernel log and you should also be able to see something simillar to lines below.
```
// When you insert the HDMI 2.0 cable
igfx @ (DBG) SC:     GetDPCDInfo() DInfo: [FB0] called with controller at 0xffffff81a8680000 and framebuffer at 0xffffff81a868c000.
igfx @ (DBG) SC:     GetDPCDInfo() DInfo: [FB0] No LSPCON chip associated with this framebuffer.
igfx @ (DBG) SC:     GetDPCDInfo() DInfo: [FB0] Will call the original method.
igfx @ (DBG) SC:     GetDPCDInfo() DInfo: [FB0] Returns 0x0.
igfx @ (DBG) SC:     GetDPCDInfo() DInfo: [FB2] called with controller at 0xffffff81a8680000 and framebuffer at 0xffffff81a869a000.
igfx @ (DBG) SC:   LSPCON::probe() DInfo: [FB2] Found the LSPCON adapter: Parade PS1750.
igfx @ (DBG) SC:   LSPCON::probe() DInfo: [FB2] The current adapter mode is Level Shifter (DP++ to HDMI 1.4).
igfx @ (DBG) SC:     GetDPCDInfo() DInfo: [FB2] LSPCON driver has detected the onboard chip successfully.
igfx @ (DBG) SC:     GetDPCDInfo() DInfo: [FB2] LSPCON driver has been initialized successfully.
igfx @ (DBG) SC: LSPCON::getMode() DInfo: [FB2] The current mode value is 0x00.
igfx @ (DBG) SC: LSPCON::getMode() DInfo: [FB2] The current mode value is 0x00.
igfx @ (DBG) SC: LSPCON::getMode() DInfo: [FB2] The current mode value is 0x00.
igfx @ (DBG) SC: LSPCON::getMode() DInfo: [FB2] The current mode value is 0x01.
igfx @ (DBG) SC: LSPCON::setMode() DInfo: [FB2] The new mode is now effective.
igfx @ (DBG) SC:     GetDPCDInfo() DInfo: [FB2] The adapter is running in preferred mode [Protocol Converter (DP++ to HDMI 2.0)].
igfx @ (DBG) SC:     GetDPCDInfo() DInfo: [FB2] Will call the original method.
igfx @ (DBG) SC:     GetDPCDInfo() DInfo: [FB2] Returns 0x0.

// When you remove the HDMI 2.0 cable
igfx @ (DBG) SC:     GetDPCDInfo() DInfo: [FB0] called with controller at 0xffffff81a8680000 and framebuffer at 0xffffff81a868c000.
igfx @ (DBG) SC:     GetDPCDInfo() DInfo: [FB0] No LSPCON chip associated with this framebuffer.
igfx @ (DBG) SC:     GetDPCDInfo() DInfo: [FB0] Will call the original method.
igfx @ (DBG) SC:     GetDPCDInfo() DInfo: [FB0] Returns 0x0.
igfx @ (DBG) SC:     GetDPCDInfo() DInfo: [FB2] called with controller at 0xffffff81a8680000 and framebuffer at 0xffffff81a869a000.
igfx @ (DBG) SC:     GetDPCDInfo() DInfo: [FB2] LSPCON driver (at 0xffffff802ba3afe0) has already been initialized for this framebuffer.
igfx @ (DBG) SC: LSPCON::setModeIfNecessary() DInfo: [FB2] The adapter is already running in Protocol Converter (DP++ to HDMI 2.0) mode. No need to update.
igfx @ (DBG) SC: LSPCON::wakeUpNativeAUX() DInfo: [FB2] The native AUX channel is up. DPCD Rev = 0x12.
igfx @ (DBG) SC:     GetDPCDInfo() DInfo: [FB2] Will call the original method.
igfx @ (DBG) SC:     GetDPCDInfo() DInfo: [FB2] Returns 0x0.
```

Additionally, you can find these properties injected by the driver under the corresponding framebuffer.  
**(Only available in DEBUG version)**  

`fw-framebuffer-has-lspcon` indicates whether the onboard LSPCON adapter exists or not.  
`fw-framebuffer-preferred-lspcon-mode` indicates the preferred adapter mode. 1 is PCON, and 0 is LS.  
  
![](Img/lspcon_debug.png)

## Known Issues  
*Compatibility*:  
- Limited cards: HD2000, HD2500 can only be used for [IQSV](https://www.applelife.ru/threads/zavod-intel-quick-sync-video.817923/) (they are used in real Macs only for this), there are no solutions.  
- Intel Pentium / Celeron Graphics can't be enabled, there are no solutions.  
- HDMI black screen on Haswell platforms. Resolved by using *WEG* or macOS 10.13.4 and later.  
- Support for 2 or more displays on Intel Skylake and newer desktops is missing or buggy. In macOS 10.14.x there is an improvement tendency.  
- Displays do not wake up on Intel Skylake desktops and later, connecting via DisplayPort or upgrading to macOS 10.14.x may help.  
  
*Glitches and settings* :  
- HD3000 can sometimes have interface glitches. Since the amount of video memory in Sandy depends on the overall system memory - 8 GB is the minimum to have, but there are no guaranteed solutions. It is also recommended to install [Max TOLUD to Dynamic](https://applelife.ru/posts/595326/) in the BIOS. Perhaps you can benefit from these [patches](https://www.applelife.ru/posts/730496).  
- "8 apples" and the disappearance of the background image with File Vault 2 during the transition from UEFI GOP drivers to macOS drivers (due to incompatible EDID). Partially solved in *WEG*.  
- PAVP freezes (freezes during video playback, broken QuickLook, etc.) are solved with *WEG* at the cost of disabling HDCP.  
- Haswell glitches for some framebuffers are resolved with a semantic `framebuffer-cursormem` patch.  
- In macOS 10.14 оn some laptops with KBL graphics one may face visual artifacts on the gradients. For a temporary solution try to fake IGPU to use SKL drivers.  
- The several minutes black screen upon OS boot with mobile CFL is fixed by *WEG*.  
- The absence in BIOS of an option to change the amount of memory for the frame buffer is resolved with either semantic `framebuffer-stolenmem` and `framebuffer-fbmem` patches, by modifying the BIOS or by manually inputting the values in UEFI Shell. **Otherwise you get a panic.** [Explanation](https://www.applelife.ru/posts/750369)  
  
*Performance and media content* :  
- Compatibility with discrete cards in unsupported configurations (NVIDIA + SNB/SKL/KBL; AMD + IVY), for some applications is fixed by *WEG*. Starting with macOS 10.13.4 the problem is gone.  
- Viewing protected iTunes content is fixed by *WEG*. Starting with macOS 10.12 on Ivy Bridge and newer viewing HD movies on iTunes is not possible without a discrete card.  

A [VDADecoderChecker](https://i.applelife.ru/2018/12/442759_VDADecoderChecker.zip) output for integrated graphics using non-empty connectors must look like this:  
![](https://github.com/acidanthera/WhateverGreen/blob/master/Manual/Img/vda.png)  
  
In case of special IGPU, IMEI and HDEF device locations, [gfxutil](https://github.com/acidanthera/gfxutil) may be used: `gfxutil -f IGPU`, `gfxutil -f IMEI`, `gfxutil -f HDEF`. IGPU and IMEI device locations - usually standardly.  
  
The WWHC team is looking for talented Steve's reincarnations, so if you feel like you might be one - please report to the local looney bin.  
  <|MERGE_RESOLUTION|>--- conflicted
+++ resolved
@@ -1669,17 +1669,10 @@
 Add the `enable-hdmi-dividers-fix` property to `IGPU` or use the `-igfxhdmidivs` boot argument instead to fix the infinite loop when the graphics driver tries to establish a HDMI connection with a higher pixel clock rate, for example connecting to a 2K/4K display with HDMI 1.4, otherwise the system just hangs (and your builtin laptop display remains black) when you plug in the HDMI cable.  
 #### General Notes
 - For those who want to have "limited" 2K/4K experience (i.e. 2K@59Hz or 4K@30Hz) with their HDMI 1.4 port, you might find this fix helpful.
-<<<<<<< HEAD
-- For those who have a laptop or PC with HDMI 2.0 routed to Intel IGPU and have HDMI output issues, please note that this fix is now succeeded by the LSPCON driver solution, and it is still recommended to enable the LSPCON driver support to have full HDMI 2.0 experience.  
-*(You might still need this fix temporarily to figure out the framebuffer index of your HDMI port. See the LSPCON section below.)*
-
-## LSPCON driver support to enable DisplayPort to HDMI 2.0 output on Intel IGPU
-=======
 - For those who have a laptop or PC with HDMI 2.0 routed to IGPU and have HDMI output issues, please note that this fix is now succeeded by the LSPCON driver solution, and it is still recommended to enable the LSPCON driver support to have full HDMI 2.0 experience.  
 *(You might still need this fix temporarily to figure out the connector index of your HDMI port. See the LSPCON section below.)*
 
 ## LSPCON driver support to enable DisplayPort to HDMI 2.0 output on IGPU
->>>>>>> 571facac
 #### Brief Introduction
 Recent laptops (Kaby Lake/Coffee Lake-based) are typically equipped with a HDMI 2.0 port. This port could be either routed to IGPU or DGPU, and you can have a confirmation on Windows 10. Intel (U)HD Graphics, however, does not provide native HDMI 2.0 output, so in order to solve this issue OEMs add an additional hardware named LSPCON on the motherboard to convert DisplayPort into HDMI 2.0.  
 
@@ -1687,21 +1680,12 @@
 
 Starting from version 1.3.0, WhateverGreen now provides driver support for the onboard LSPCON by automatically configuring the adapter to run in PCON mode on new HDMI connections, and hence solves the black screen issue on some platforms.  
 #### Before you start
-<<<<<<< HEAD
-- LSPCON driver is only applicable for laptops and PCs **with HDMI 2.0 routed to Intel IGPU**.
-- LSPCON driver is necessary for all newer platforms unless the new Intel IGPU starts to provide native HDMI 2.0 output.
-- Supported Intel Platform: Skylake, Kaby Lake, Coffee Lake and later.  
-Skylake Case: Intel NUC Skull Canyon; Iris Pro 580 + HDMI 2.0 with Parade PS175 LSPCON.  
-Coffee Lake Case: Some laptops, e.g. Dell XPS 15 9570, are equipped with HDMI 2.0 and Parade PS175 LSPCON.  
-- If you have confirmed that your HDMI 2.0 is routed to Intel IGPU and is working properly right now, you don't need to enable this driver, because your onboard LSPCON might already be configured in the firmware to work in PCON mode.
-=======
 - LSPCON driver is only applicable for laptops and PCs **with HDMI 2.0 routed to IGPU**.
 - LSPCON driver is necessary for all newer platforms unless the new IGPU starts to provide native HDMI 2.0 output.
 - Supported Intel Platform: Skylake, Kaby Lake, Coffee Lake and later.  
 Skylake Case: Intel NUC Skull Canyon; Iris Pro 580 + HDMI 2.0 with Parade PS175 LSPCON.  
 Coffee Lake Case: Some laptops, e.g. Dell XPS 15 9570, are equipped with HDMI 2.0 and Parade PS175 LSPCON.  
 - If you have confirmed that your HDMI 2.0 is routed to IGPU and is working properly right now, you don't need to enable this driver, because your onboard LSPCON might already be configured in the firmware to work in PCON mode.
->>>>>>> 571facac
 
 #### Instructions
 - Add the `enable-lspcon-support` property to `IGPU` to enable the driver, or use the boot-arg `-igfxlspcon` instead.  
