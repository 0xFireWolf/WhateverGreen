# Intel® HD Graphics FAQs  
  
**Intel® HD Graphics** are video cards built into Intel processors. Not all processors are equipped with integrated graphics. To find out if yours is, use this [table](https://en.wikipedia.org/wiki/List_of_Intel_graphics_processing_units) or see the specifications of your processor on Intel’s [website](https://ark.intel.com/content/www/us/en/ark/search.html). For example, the table shows Intel® HD 4600 integrated graphics for [i7-4770k](https://ark.intel.com/products/75123/Intel-Core-i7-4770K-Processor-8M-Cache-up-to-3_90-GHz), whereas the [i7-4930k](https://ark.intel.com/products/77780/Intel-Core-i7-4930K-Processor-12M-Cache-up-to-3_90-GHz) has none.  
  
macOS has quite acceptable support for Intel® HD Graphics (Arrandale) and newer. For older generation graphics see the appropriate threads / instructions  ([GMA950](https://www.applelife.ru/threads/intel-gma950-32bit-only.22726/), [GMA X3100](https://www.applelife.ru/threads/intel-gma-x3100-zavod.36617/)). Attention, not all Intel graphics cards can be successfully enabled in macOS (more below).  
 
If you use a discrete graphics card (AMD or NVIDIA), having integrated Intel graphics enabled is still useful, as it can be used in offline mode (also known as ["empty framebuffer", 0 connectors, connector-less framebuffer, IQSV only](https://www.applelife.ru/threads/zavod-intel-quick-sync-video.817923/)) for hardware encoding and decoding of media files and so forth.  
  
The general concept of enabling Intel graphics cards:  

1. Correct the names of all related devices (`IGPU` for the video card itself, `IMEI` for the Intel Management Engine).  
2. If necessary, fake the `device-id`'s of the video card and Intel Management Engine to compatible ones.  
3. Specify the correct framebuffer (`AAPL,ig-platform-id` or `AAPL,snb-platform-id`) describing available outputs and other properties of the video card.  
4. Add some other additional properties to devices related to Intel® HD Graphics аnd for digital audio.  
  
At this point, paragraphs 1 and 4 are automated by [WhateverGreen](https://github.com/acidanthera/WhateverGreen) and [AppleALC](https://github.com/acidanthera/AppleALC). It works in OS X 10.8 and later, and greatly simplifies graphics enabling in macOS.  
  
## General recommendations  

1. Select the required amount in BIOS for Graphics Memory Allocation (DVMT Pre-Allocated): 32MB, 64MB, 96MB, etc. depending on the framebuffer (Look value TOTAL STOLEN in framebuffer list).  
For the total amount of memory DVMT (DVMT Total) select: MAX.  
![Bios](./Img/bios.png)  
Some faulty BIOSes show a higher value, but actually allocate less. In such cases select a value a step higher. This is common with Dell laptops, their BIOS reports 64MB, but actually allocates 32MB and there is no way to change it. Such case will be shown in this manual.
2. Add [Lilu.kext](https://github.com/vit9696/Lilu/releases) and [WhateverGreen.kext](https://github.com/acidanthera/WhateverGreen/releases)(hereinafter referred to as the **WEG**) to bootloader Clover or OpenCore.
3. Remove (if used previously) these kexts:  
— IntelGraphicsFixup.kext  
— NvidiaGraphicsFixup.kext  
— CoreDisplayFixup.kext  
— Shiki.kext  
— IntelGraphicsDVMTFixup.kext  
— AzulPatcher4600.kext  
— AppleBacklightFixup.kext,  
— FakePCIID_Intel_HD_Graphics.kext  
— FakePCIID_Intel_HDMI_Audio.kext  
— and FakePCIID.kext (if there are no other FakePCIID plugins)  
4. Turn off all Clover's graphic injects (and I mean turn off and not comment out).
![Clover1](./Img/Clover1.png)
5. Turn off Clover's DSDT fixes:  
— `AddHDMI`  
— `FixDisplay`  
— `FixIntelGfx`  
— `AddIMEI`  
— `FixHDA`

6. Turn off Clover's `UseIntelHDMI`.  
7. Disable Clover's `Devices` - `Inject` (usually this parameter is absent and that is good, but if it is there, turn off or delete).  
![Clover2](./Img/Clover2.png)  
  
8. Delete `-disablegfxfirmware` and `-igfxnohdmi` boot arguments.  
9. Delete Clover's `FakeID` for `IntelGFX` and `IMEI`.  
10. Delete Clover's `ig-platform-id`.  
11. Completely remove Clover's `Arbitrary`, `AddProperties`, as well as IGPU, IMEI, HDEF and HDMI audio definitions from `SSDT` and `DSDT` (if you added them).  
12. Delete or disable binary patches DSDT: `GFX0 to IGPU`, `PEGP to GFX0`, `HECI to IMEI`, `MEI to IMEI`, `HDAS to HDEF`, `B0D3 to HDAU`.  

**Injecting Properties:**  
To inject properties, use `Devices`-`Properties` section for Clover or `DeviceProperties` section for OpenCore in config.plist.  
Only these properties may be added:  
— `AAPL,ig-platform-id` or `AAPL,snb-platform-id` framebuffer  
— `device-id` for `IGPU` (if faking is necessary)  
— `device-id` for `IMEI` (if faking is necessary)  
— properties for patches (if necessary)  
And `layout-id` for `HDEF` (More detail in [AppleALC Wiki](https://github.com/acidanthera/AppleALC/wiki/Installation-and-usage), `HDEF` device locations `PciRoot`, [gfxutil](https://github.com/acidanthera/gfxutil) may be used: `gfxutil -f HDEF`).  
  
Adding these is not mandatory. An example: the default framebuffer is good enough or it is set with a boot argument (boot-arg), and faking the `device-id` is not required.  
The bytes in `Properties` must be put in reversed order. For example: framebuffer `0x0166000B` would be put in as `0B006601`, DevID `0x1E3A` would be put in as `3A1E0000`.  
  
Common `Properties` templates for `IGPU` and `IMEI` sections are described below for each processor family separately.  
>**Attention!**<br>
Do not leave empty property values. For example, if a certain property is not required, delete the entire line! Remove `PciRoot` dictionary entirely if it has no properties.

![basic](./Img/basic.png)
  
**Choosing a framebuffer:**  
First try the recommended one. If it is not successful, then try the others one by one, excluding the "empty framebuffers" (0 connectors), which are described in a separate [topic](https://www.applelife.ru/threads/zavod-intel-quick-sync-video.817923/).  
When looking for a suitable framebuffer you can set it with a boot argument (boot-arg), in which case the framebuffer set in the `Properties` section is ignored.
For example: `igfxframe=0x0166000B`  
>**Attention!**<br>
Unlike in `Properties` the normal byte order and the `0x` prefix are to be used.  

- If a framebuffer is not specified explicitly in any way, the default framebuffer will be injected.  
- If a framebuffer is not set and the system has a discrete graphics card, an "empty framebuffer" will be injected.  

## Intel HD Graphics (first generation / Ironlake) ([Arrandale](https://en.wikipedia.org/wiki/Arrandale) processors)  

> Supported from Mac OS X 10.6.x to macOS 10.13.6. The instructions are for OS X 10.8.x - macOS 10.13.6 and are unsupported on newer operating systems. Metal support is absent.  
> Laptops with LVDS displays are the only supported combination. All other display types are unsupported.    

> For more information, reference [this](https://github.com/Goldfish64/ArrandaleGraphicsHackintosh) and [this](https://www.insanelymac.com/forum/topic/286092-guide-1st-generation-intel-hd-graphics-qeci/).

Most typical configuration will require `framebuffer-patch-enable` and `framebuffer-singlelink`. `AAPL,ig-platform-id` is not required.

If there are display or wake issues, `framebuffer-fbccontrol-*` and `framebuffer-featurecontrol-*` properties may be helpful. These mirror the settings present in the `Info.plist` of the framebuffer kext and are simple 0 or 1 settings.

**Semantic:**  
*framebuffer-patch-enable (enable patching)  
framebuffer-linkwidth (specify link width, default is 1)  
framebuffer-singlelink (enable single link mode)*  

**FBCControl:**  
*framebuffer-fbccontrol-allzero (sets all properties to zero, ones below will override)  
framebuffer-fbccontrol-compression*  

**FeatureControl:**  
*framebuffer-featurecontrol-allzero (sets all properties to zero, ones below will override)  
framebuffer-featurecontrol-fbc  
framebuffer-featurecontrol-gpuinterrupthandling  
framebuffer-featurecontrol-gamma  
framebuffer-featurecontrol-maximumselfrefreshlevel  
framebuffer-featurecontrol-powerstates  
framebuffer-featurecontrol-rstimertest  
framebuffer-featurecontrol-renderstandby  
framebuffer-featurecontrol-watermarks*  

***Native supported DevID's:*** 

- `0x0042`
- `0x0046`
  
## Intel HD Graphics 2000/3000 ([Sandy Bridge](https://en.wikipedia.org/wiki/Sandy_Bridge) processors)  

> Supported from Mac OS X 10.7.x to macOS 10.13.6. The instructions are for OS X 10.8.x - macOS 10.13.6. On older operating systems follow the "ancient ways". On newer operating systems these are not supported. [But if you really want to - read this.](https://applelife.ru/posts/744431) Metal support is absent.  
  
***SNB Framebuffer List:***

| Framebuffer | Type    | Connectors | TOTAL STOLEN Memory |
| ----------- | ------- | ---------- | ------------------- |
| 0x00010000  | mobile  | 4          | 32 MB?              |
| 0x00010000  | mobile  | 1          | 32 MB?              |
| 0x00010000  | desktop | 3          | 32 MB?              |
| 0x00010000  | desktop | 3          | 32 MB?              |
| 0x00010000  | desktop | 0          | 32 MB?              |
| 0x00010000  | mobile  | 3          | 32 MB?              |
| 0x00010000  | desktop | 0          | 32 MB?              |

<details>
<summary>Spoiler: SNB connectors</summary>

`AppleIntelSNBGraphicsFB.kext`
  
ID: SNB0 0x10000, STOLEN: 0 bytes, FBMEM: 0 bytes, VRAM: 0 bytes, Flags: 0x00000000  
TOTAL STOLEN: 0 bytes, TOTAL CURSOR: 1 MB, MAX STOLEN: 0 bytes, MAX OVERALL: 1 MB (1064960 bytes)  
Camellia: CamelliaUnsupported (255), Freq: 1808 Hz, FreqMax: 1808 Hz  
Mobile: 1, PipeCount: 2, PortCount: 4, FBMemoryCount: 0  
[5] busId: 0x03, pipe: 0, type: 0x00000002, flags: 0x00000030 - ConnectorLVDS  
[2] busId: 0x05, pipe: 0, type: 0x00000400, flags: 0x00000007 - ConnectorDP  
[3] busId: 0x04, pipe: 0, type: 0x00000400, flags: 0x00000009 - ConnectorDP  
[4] busId: 0x06, pipe: 0, type: 0x00000400, flags: 0x00000009 - ConnectorDP  
05030000 02000000 30000000  
02050000 00040000 07000000  
03040000 00040000 09000000  
04060000 00040000 09000000  
  
ID: SNB1 0x20000, STOLEN: 0 bytes, FBMEM: 0 bytes, VRAM: 0 bytes, Flags: 0x00000000  
TOTAL STOLEN: 0 bytes, TOTAL CURSOR: 1 MB, MAX STOLEN: 0 bytes, MAX OVERALL: 1 MB (1052672 bytes)  
Camellia: CamelliaUnsupported (255), Freq: 1808 Hz, FreqMax: 1808 Hz  
Mobile: 1, PipeCount: 2, PortCount: 1, FBMemoryCount: 0  
[5] busId: 0x03, pipe: 0, type: 0x00000002, flags: 0x00000030 - ConnectorLVDS  
05030000 02000000 30000000  

ID: SNB2 0x30010 or 0x30020, STOLEN: 0 bytes, FBMEM: 0 bytes, VRAM: 0 bytes, Flags: 0x00000000  
TOTAL STOLEN: 0 bytes, TOTAL CURSOR: 1 MB, MAX STOLEN: 0 bytes, MAX OVERALL: 1 MB (1060864 bytes)  
Camellia: CamelliaUnsupported (255), Freq: 0 Hz, FreqMax: -1 Hz  
Mobile: 0, PipeCount: 2, PortCount: 3, FBMemoryCount: 0  
[2] busId: 0x05, pipe: 0, type: 0x00000400, flags: 0x00000007 - ConnectorDP  
[3] busId: 0x04, pipe: 0, type: 0x00000400, flags: 0x00000009 - ConnectorDP  
[4] busId: 0x06, pipe: 0, type: 0x00000800, flags: 0x00000006 - ConnectorHDMI  
02050000 00040000 07000000  
03040000 00040000 09000000  
04060000 00080000 06000000  
  
ID: SNB3 0x30030, STOLEN: 0 bytes, FBMEM: 0 bytes, VRAM: 0 bytes, Flags: 0x00000000  
TOTAL STOLEN: 0 bytes, TOTAL CURSOR: 0 bytes, MAX STOLEN: 0 bytes, MAX OVERALL: 0 bytes  
Camellia: CamelliaUnsupported (255), Freq: 0 Hz, FreqMax: 0 Hz  
Mobile: 0, PipeCount: 0, PortCount: 0, FBMemoryCount: 0  
  
ID: SNB4 0x40000, STOLEN: 0 bytes, FBMEM: 0 bytes, VRAM: 0 bytes, Flags: 0x00000000  
TOTAL STOLEN: 0 bytes, TOTAL CURSOR: 1 MB, MAX STOLEN: 0 bytes, MAX OVERALL: 1 MB (1060864 bytes)  
Camellia: CamelliaUnsupported (255), Freq: 1808 Hz, FreqMax: 1808 Hz  
Mobile: 1, PipeCount: 2, PortCount: 3, FBMemoryCount: 0  
[1] busId: 0x00, pipe: 0, type: 0x00000002, flags: 0x00000030 - ConnectorLVDS  
[2] busId: 0x05, pipe: 0, type: 0x00000400, flags: 0x00000007 - ConnectorDP  
[3] busId: 0x04, pipe: 0, type: 0x00000400, flags: 0x00000009 - ConnectorDP  
01000000 02000000 30000000  
02050000 00040000 07000000  
03040000 00040000 09000000  
  
ID: SNB5 0x50000, STOLEN: 0 bytes, FBMEM: 0 bytes, VRAM: 0 bytes, Flags: 0x00000000  
TOTAL STOLEN: 0 bytes, TOTAL CURSOR: 0 bytes, MAX STOLEN: 0 bytes, MAX OVERALL: 0 bytes  
Camellia: CamelliaUnsupported (255), Freq: 0 Hz, FreqMax: 0 Hz  
Mobile: 0, PipeCount: 0, PortCount: 0, FBMemoryCount: 0  
  
ID: SNB6 Not addressible, STOLEN: 0 bytes, FBMEM: 0 bytes, VRAM: 0 bytes, Flags: 0x00000000  
TOTAL STOLEN: 0 bytes, TOTAL CURSOR: 512 KB, MAX STOLEN: 0 bytes, MAX OVERALL: 512 KB  
Camellia: CamelliaUnsupported (255), Freq: 0 Hz, FreqMax: 0 Hz  
Mobile: 0, PipeCount: 1, PortCount: 0, FBMemoryCount: 0  
  
ID: SNB7 Not addressible, STOLEN: 0 bytes, FBMEM: 0 bytes, VRAM: 0 bytes, Flags: 0x00000000  
TOTAL STOLEN: 0 bytes, TOTAL CURSOR: 1 MB (1572864 bytes), MAX STOLEN: 0 bytes, MAX OVERALL: 1 MB (1589248 bytes)  
Camellia: CamelliaUnsupported (255), Freq: 1808 Hz, FreqMax: 1808 Hz  
Mobile: 1, PipeCount: 3, PortCount: 4, FBMemoryCount: 0  
[1] busId: 0x00, pipe: 0, type: 0x00000400, flags: 0x00000030 - ConnectorDP  
[2] busId: 0x05, pipe: 0, type: 0x00000400, flags: 0x00000007 - ConnectorDP  
[3] busId: 0x04, pipe: 0, type: 0x00000400, flags: 0x00000009 - ConnectorDP  
[4] busId: 0x06, pipe: 0, type: 0x00000800, flags: 0x00000006 - ConnectorHDMI  
01000000 00040000 30000000  
02050000 00040000 07000000  
03040000 00040000 09000000  
04060000 00080000 06000000  
  
Default SNB, DVMT: 0 bytes, FBMEM: 0 bytes, VRAM: 0 bytes, Flags: 0x00000000  
Camellia: CamelliaUnsupported (255), Freq: 1808 Hz, FreqMax: 1808 Hz  
Mobile: 1, PipeCount: 3, PortCount: 4, FBMemoryCount: 0  
[1] busId: 0x00, pipe: 0, type: 0x00000400, flags: 0x00000030 - ConnectorDP  
[2] busId: 0x05, pipe: 0, type: 0x00000400, flags: 0x00000007 - ConnectorDP  
[3] busId: 0x04, pipe: 0, type: 0x00000400, flags: 0x00000009 - ConnectorDP  
[4] busId: 0x06, pipe: 0, type: 0x00000800, flags: 0x00000006 - ConnectorHDMI  
01000000 00040000 30000000  
02050000 00040000 07000000  
03040000 00040000 09000000  
04060000 00080000 06000000  
  
Note, that without AAPL,snb-platform-id the following models will use predefined IDs:  
Mac-94245B3640C91C81 -> SNB0 (MacBookPro8,1)  
Mac-94245AF5819B141B -> SNB0  
Mac-94245A3940C91C80 -> SNB0 (MacBookPro8,2)  
Mac-942459F5819B171B -> SNB0 (MacBookPro8,3)  
Mac-8ED6AF5B48C039E1 -> SNB2 (Macmini5,1)  
Mac-7BA5B2794B2CDB12 -> SNB2 (Macmini5,3)  
Mac-4BC72D62AD45599E -> SNB3 (Macmini5,2) -> no ports  
Mac-742912EFDBEE19B3 -> SNB4 (MacBookAir4,2)  
Mac-C08A6BB70A942AC2 -> SNB4 (MacBookAir4,1)  
Mac-942B5BF58194151B -> SNB5 (iMac12,1) -> no ports  
Mac-942B5B3A40C91381 -> SNB5 -> no ports  
Mac-942B59F58194171B -> SNB5 (iMac12,2) -> no ports
</details>
<br>

***Native supported DevID's:*** 

- `0x0106`
- `0x1106`
- `0x1601`
- `0x0116`
- `0x0126`
- `0x0102`

***Recommended framebuffers:***

- Desktop :
  - `0x00030010` (default)
- Laptop :
  - `0x00010000` (default)
- Empty Framebuffer :
  - `0x00050000` (default)

HD2000 doesn't work as a full-featured graphics card in macOS, but you can (and should) use it with an "empty framebuffer" (0 connectors) for [IQSV](https://www.applelife.ru/threads/zavod-intel-quick-sync-video.817923/). Only the HD3000 can work with a display.  

Sandy Bridge doesn't usually require framebuffer specifying, the default framebuffer for your board-id will automatically be used. Specifying the framebuffer is required if you are using a non Sandy Brige Mac model.  
![snb](./Img/snb.png)  
Keep in mind that the framebuffer property name for `Sandy Bridge` — `AAPL,snb-platform-id` — differs from others IGPUs.  
  
Desktops require a fake `device-id` `26010000` for `IGPU`:  
![snb_igpu](./Img/snb_igpu.png)

For an "empty framebuffer" a different device-id is required, more in this [thread](https://www.applelife.ru/threads/zavod-intel-quick-sync-video.817923/)
  
>**Attention!** If you are using a motherboard with a [7 series](https://ark.intel.com/products/series/98460/Intel-7-Series-Chipsets) chipset, it is necessary to fake the `device-id` `3A1C0000` for `IMEI` and add ACPI table [SSDT-IMEI](https://github.com/acidanthera/OpenCorePkg/blob/master/Docs/AcpiSamples/SSDT-IMEI.dsl)  
![snv_imei](./Img/snb_imei.png)  

## Intel HD Graphics 2500/4000 ([Ivy Bridge](https://en.wikipedia.org/wiki/Ivy_Bridge_(microarchitecture)) processors)  

> Supported since OS X 10.8.x  
  
***Capri framebuffer list:***
| Framebuffer | Type    | Connectors | TOTAL STOLEN Memory |
| ----------- | ------- | ---------- | ------------------- |
| 0x01660000  | desktop | 4          | 24 MB               |
| 0x01620006  | desktop | 0          | 0 bytes             |
| 0x01620007  | desktop | 0          | 0 bytes             |
| 0x01620005  | desktop | 3          | 16 MB               |
| 0x01660001  | mobile  | 4          | 24 MB               |
| 0x01660002  | mobile  | 1          | 24 MB               |
| 0x01660008  | mobile  | 3          | 16 MB               |
| 0x01660009  | mobile  | 3          | 16 MB               |
| 0x01660003  | mobile  | 4          | 16 MB               |
| 0x01660004  | mobile  | 1          | 16 MB               |
| 0x0166000A  | desktop | 3          | 16 MB               |
| 0x0166000B  | desktop | 3          | 16 MB               |

<details>
<summary>Spoiler: Capri connectors</summary>
  
`AppleIntelFramebufferCapri.kext`  
  
ID: 01660000, STOLEN: 96 MB, FBMEM: 24 MB, VRAM: 1024 MB, Flags: 0x00000000  
TOTAL STOLEN: 24 MB, TOTAL CURSOR: 1 MB (1572864 bytes), MAX STOLEN: 72 MB, MAX OVERALL: 73 MB (77086720 bytes)  
Camellia: CamelliaUnsupported (255), Freq: 1808 Hz, FreqMax: 1808 Hz  
Mobile: 0, PipeCount: 3, PortCount: 4, FBMemoryCount: 3  
[1] busId: 0x00, pipe: 0, type: 0x00000002, flags: 0x00000030 - ConnectorLVDS  
[2] busId: 0x05, pipe: 0, type: 0x00000400, flags: 0x00000007 - ConnectorDP  
[3] busId: 0x04, pipe: 0, type: 0x00000400, flags: 0x00000007 - ConnectorDP  
[4] busId: 0x06, pipe: 0, type: 0x00000400, flags: 0x00000007 - ConnectorDP  
01000000 02000000 30000000  
02050000 00040000 07000000  
03040000 00040000 07000000  
04060000 00040000 07000000  
  
ID: 01620006, STOLEN: 0 bytes, FBMEM: 0 bytes, VRAM: 256 MB, Flags: 0x00000000  
TOTAL STOLEN: 0 bytes, TOTAL CURSOR: 0 bytes, MAX STOLEN: 0 bytes, MAX OVERALL: 0 bytes  
Camellia: CamelliaUnsupported (255), Freq: 1808 Hz, FreqMax: 1808 Hz  
Mobile: 0, PipeCount: 0, PortCount: 0, FBMemoryCount: 0  
  
ID: 01620007, STOLEN: 0 bytes, FBMEM: 0 bytes, VRAM: 256 MB, Flags: 0x00000000  
TOTAL STOLEN: 0 bytes, TOTAL CURSOR: 0 bytes, MAX STOLEN: 0 bytes, MAX OVERALL: 0 bytes  
Camellia: CamelliaUnsupported (255), Freq: 1808 Hz, FreqMax: 1808 Hz  
Mobile: 0, PipeCount: 0, PortCount: 0, FBMemoryCount: 0  
  
ID: 01620005, STOLEN: 32 MB, FBMEM: 16 MB, VRAM: 1536 MB, Flags: 0x00000000  
TOTAL STOLEN: 16 MB, TOTAL CURSOR: 1 MB, MAX STOLEN: 32 MB, MAX OVERALL: 33 MB (34615296 bytes)  
Camellia: CamelliaUnsupported (255), Freq: 1808 Hz, FreqMax: 1808 Hz  
Mobile: 0, PipeCount: 2, PortCount: 3, FBMemoryCount: 2  
[2] busId: 0x05, pipe: 0, type: 0x00000400, flags: 0x00000011 - ConnectorDP  
[3] busId: 0x04, pipe: 0, type: 0x00000400, flags: 0x00000107 - ConnectorDP  
[4] busId: 0x06, pipe: 0, type: 0x00000400, flags: 0x00000107 - ConnectorDP  
02050000 00040000 11000000  
03040000 00040000 07010000  
04060000 00040000 07010000  
  
ID: 01660001, STOLEN: 96 MB, FBMEM: 24 MB, VRAM: 1536 MB, Flags: 0x00000000  
TOTAL STOLEN: 24 MB, TOTAL CURSOR: 1 MB (1572864 bytes), MAX STOLEN: 72 MB, MAX OVERALL: 73 MB (77086720 bytes)  
Camellia: CamelliaUnsupported (255), Freq: 1808 Hz, FreqMax: 1808 Hz  
Mobile: 1, PipeCount: 3, PortCount: 4, FBMemoryCount: 3  
[1] busId: 0x00, pipe: 0, type: 0x00000002, flags: 0x00000030 - ConnectorLVDS  
[2] busId: 0x05, pipe: 0, type: 0x00000800, flags: 0x00000006 - ConnectorHDMI  
[3] busId: 0x04, pipe: 0, type: 0x00000400, flags: 0x00000107 - ConnectorDP  
[4] busId: 0x06, pipe: 0, type: 0x00000400, flags: 0x00000107 - ConnectorDP  
01000000 02000000 30000000  
02050000 00080000 06000000  
03040000 00040000 07010000  
04060000 00040000 07010000  
  
ID: 01660002, STOLEN: 64 MB, FBMEM: 24 MB, VRAM: 1536 MB, Flags: 0x00000000  
TOTAL STOLEN: 24 MB, TOTAL CURSOR: 1 MB (1572864 bytes), MAX STOLEN: 24 MB, MAX OVERALL: 25 MB (26742784 bytes)  
Camellia: CamelliaUnsupported (255), Freq: 1808 Hz, FreqMax: 1808 Hz  
Mobile: 1, PipeCount: 3, PortCount: 1, FBMemoryCount: 1  
[1] busId: 0x00, pipe: 0, type: 0x00000002, flags: 0x00000030 - ConnectorLVDS  
01000000 02000000 30000000  
  
ID: 01660008, STOLEN: 64 MB, FBMEM: 16 MB, VRAM: 1536 MB, Flags: 0x00000000  
TOTAL STOLEN: 16 MB, TOTAL CURSOR: 1 MB (1572864 bytes), MAX STOLEN: 48 MB, MAX OVERALL: 49 MB (51916800 bytes)  
Camellia: CamelliaUnsupported (255), Freq: 1808 Hz, FreqMax: 1808 Hz  
Mobile: 1, PipeCount: 3, PortCount: 3, FBMemoryCount: 3  
[1] busId: 0x00, pipe: 0, type: 0x00000002, flags: 0x00000030 - ConnectorLVDS  
[2] busId: 0x05, pipe: 0, type: 0x00000400, flags: 0x00000107 - ConnectorDP  
[3] busId: 0x04, pipe: 0, type: 0x00000400, flags: 0x00000107 - ConnectorDP  
01000000 02000000 30000000  
02050000 00040000 07010000  
03040000 00040000 07010000  
  
ID: 01660009, STOLEN: 64 MB, FBMEM: 16 MB, VRAM: 1536 MB, Flags: 0x00000000  
TOTAL STOLEN: 16 MB, TOTAL CURSOR: 1 MB (1572864 bytes), MAX STOLEN: 48 MB, MAX OVERALL: 49 MB (51916800 bytes)  
Camellia: CamelliaUnsupported (255), Freq: 1808 Hz, FreqMax: 1808 Hz  
Mobile: 1, PipeCount: 3, PortCount: 3, FBMemoryCount: 3  
[1] busId: 0x00, pipe: 0, type: 0x00000002, flags: 0x00000030 - ConnectorLVDS  
[2] busId: 0x05, pipe: 0, type: 0x00000400, flags: 0x00000107 - ConnectorDP  
[3] busId: 0x04, pipe: 0, type: 0x00000400, flags: 0x00000107 - ConnectorDP  
01000000 02000000 30000000  
02050000 00040000 07010000  
03040000 00040000 07010000  
  
ID: 01660003, STOLEN: 64 MB, FBMEM: 16 MB, VRAM: 1536 MB, Flags: 0x00000000  
TOTAL STOLEN: 16 MB, TOTAL CURSOR: 1 MB, MAX STOLEN: 32 MB, MAX OVERALL: 33 MB (34619392 bytes)  
Camellia: CamelliaUnsupported (255), Freq: 1808 Hz, FreqMax: 1808 Hz  
Mobile: 1, PipeCount: 2, PortCount: 4, FBMemoryCount: 2  
[5] busId: 0x03, pipe: 0, type: 0x00000002, flags: 0x00000030 - ConnectorLVDS  
[2] busId: 0x05, pipe: 0, type: 0x00000400, flags: 0x00000407 - ConnectorDP  
[3] busId: 0x04, pipe: 0, type: 0x00000400, flags: 0x00000081 - ConnectorDP  
[4] busId: 0x06, pipe: 0, type: 0x00000400, flags: 0x00000081 - ConnectorDP  
05030000 02000000 30000000  
02050000 00040000 07040000  
03040000 00040000 81000000  
04060000 00040000 81000000  
  
ID: 01660004, STOLEN: 32 MB, FBMEM: 16 MB, VRAM: 1536 MB, Flags: 0x00000000  
TOTAL STOLEN: 16 MB, TOTAL CURSOR: 1 MB (1572864 bytes), MAX STOLEN: 16 MB, MAX OVERALL: 17 MB (18354176 bytes)  
Camellia: CamelliaUnsupported (255), Freq: 1808 Hz, FreqMax: 1808 Hz  
Mobile: 1, PipeCount: 3, PortCount: 1, FBMemoryCount: 1  
[5] busId: 0x03, pipe: 0, type: 0x00000002, flags: 0x00000230 - ConnectorLVDS  
05030000 02000000 30020000  
  
ID: 0166000A, STOLEN: 32 MB, FBMEM: 16 MB, VRAM: 1536 MB, Flags: 0x00000000  
TOTAL STOLEN: 16 MB, TOTAL CURSOR: 1 MB, MAX STOLEN: 32 MB, MAX OVERALL: 33 MB (34615296 bytes)  
Camellia: CamelliaUnsupported (255), Freq: 1808 Hz, FreqMax: 1808 Hz  
Mobile: 0, PipeCount: 2, PortCount: 3, FBMemoryCount: 2  
[2] busId: 0x05, pipe: 0, type: 0x00000400, flags: 0x00000107 - ConnectorDP  
[3] busId: 0x04, pipe: 0, type: 0x00000400, flags: 0x00000107 - ConnectorDP  
[4] busId: 0x06, pipe: 0, type: 0x00000800, flags: 0x00000006 - ConnectorHDMI  
02050000 00040000 07010000  
03040000 00040000 07010000  
04060000 00080000 06000000  
  
ID: 0166000B, STOLEN: 32 MB, FBMEM: 16 MB, VRAM: 1536 MB, Flags: 0x00000000  
TOTAL STOLEN: 16 MB, TOTAL CURSOR: 1 MB, MAX STOLEN: 32 MB, MAX OVERALL: 33 MB (34615296 bytes)  
Camellia: CamelliaUnsupported (255), Freq: 1808 Hz, FreqMax: 1808 Hz  
Mobile: 0, PipeCount: 2, PortCount: 3, FBMemoryCount: 2  
[2] busId: 0x05, pipe: 0, type: 0x00000400, flags: 0x00000107 - ConnectorDP  
[3] busId: 0x04, pipe: 0, type: 0x00000400, flags: 0x00000107 - ConnectorDP  
[4] busId: 0x06, pipe: 0, type: 0x00000800, flags: 0x00000006 - ConnectorHDMI  
02050000 00040000 07010000  
03040000 00040000 07010000  
04060000 00080000 06000000  
</details>
<br>

***Native supported DevIDs :***

- `0x0152`
- `0x0156`
- `0x0162`
- `0x0166`

***Recommended framebuffers :*** 

- Desktop :
  - `0x0166000A` (default)
  - `0x01620005`
- Laptop :
  - `0x01660003` (default)
  - `0x01660009`
  - `0x01660004`
- Empty Framebuffer
  - `0x01620007` (default).  

HD2500 doesn't work as a full-featured graphics card in macOS, but you can (and should) use it with an "empty framebuffer" (0 connectors) for [IQSV](https://www.applelife.ru/threads/zavod-intel-quick-sync-video.817923/). Only the HD4000 can work with a display.  

>***Attention!*** If you are using a motherboard with a  [6-series](https://ark.intel.com/products/series/98461/Intel-6-Series-Chipsets) chipset, it is necessary to fake the `device-id` `3A1E0000` for `IMEI` and add ACPI table [SSDT-IMEI](https://github.com/acidanthera/OpenCorePkg/blob/master/Docs/AcpiSamples/SSDT-IMEI.dsl)  
![ivy_imei](./Img/ivy_imei.png)  

## Intel HD Graphics 4200-5200 ([Haswell](https://en.wikipedia.org/wiki/Haswell_(microarchitecture)) processors)  

> Supported since OS X 10.9.x  
  
***Azul framebuffer list:***
| Framebuffer | Type    | Connectors | TOTAL STOLEN Memory |
| ----------- | ------- | ---------- | ------------------- |
| 0x0C060000  | desktop | 3          | 209 MB              |
| 0x0C160000  | desktop | 3          | 209 MB              |
| 0x0C260000  | desktop | 3          | 209 MB              |
| 0x04060000  | desktop | 3          | 209 MB              |
| 0x04160000  | desktop | 3          | 209 MB              |
| 0x04260000  | desktop | 3          | 209 MB              |
| 0x0D260000  | desktop | 3          | 209 MB              |
| 0x0A160000  | desktop | 3          | 209 MB              |
| 0x0A260000  | desktop | 3          | 209 MB              |
| 0x0A260005  | mobile  | 3          | 52 MB               |
| 0x0A260006  | mobile  | 3          | 52 MB               |
| 0x0A2E0008  | mobile  | 3          | 99 MB               |
| 0x0A16000C  | mobile  | 3          | 99 MB               |
| 0x0D260007  | mobile  | 4          | 99 MB               |
| 0x0D220003  | desktop | 3          | 52 MB               |
| 0x0A2E000A  | desktop | 3          | 52 MB               |
| 0x0A26000A  | desktop | 3          | 52 MB               |
| 0x0A2E000D  | desktop | 2          | 131 MB              |
| 0x0A26000D  | desktop | 2          | 131 MB              |
| 0x04120004  | desktop | 0          | 1 MB                |
| 0x0412000B  | desktop | 0          | 1 MB                |
| 0x0D260009  | mobile  | 1          | 99 MB               |
| 0x0D26000E  | mobile  | 4          | 131 MB              |
| 0x0D26000F  | mobile  | 1          | 131 MB              |
  
<details>
<summary>Spoiler: Azul connectors</summary>
  
`AppleIntelFramebufferAzul.kext`  
  
ID: 0C060000, STOLEN: 64 MB, FBMEM: 16 MB, VRAM: 1024 MB, Flags: 0x00000004  
TOTAL STOLEN: 209 MB, TOTAL CURSOR: 1 MB (1572864 bytes), MAX STOLEN: 209 MB, MAX OVERALL: 210 MB (220737536 bytes)  
Camellia: CamelliaDisabled (0), Freq: 5273 Hz, FreqMax: 5273 Hz  
Mobile: 0, PipeCount: 3, PortCount: 3, FBMemoryCount: 3  
[0] busId: 0x00, pipe: 8, type: 0x00000002, flags: 0x00000030 - ConnectorLVDS  
[1] busId: 0x05, pipe: 9, type: 0x00000004, flags: 0x00000004 - ConnectorDigitalDVI  
[2] busId: 0x04, pipe: 9, type: 0x00000800, flags: 0x00000082 - ConnectorHDMI  
00000800 02000000 30000000  
01050900 04000000 04000000  
02040900 00080000 82000000  
  
ID: 0C160000, STOLEN: 64 MB, FBMEM: 16 MB, VRAM: 1024 MB, Flags: 0x00000004  
TOTAL STOLEN: 209 MB, TOTAL CURSOR: 1 MB (1572864 bytes), MAX STOLEN: 209 MB, MAX OVERALL: 210 MB (220737536 bytes)  
Camellia: CamelliaDisabled (0), Freq: 5273 Hz, FreqMax: 5273 Hz  
Mobile: 0, PipeCount: 3, PortCount: 3, FBMemoryCount: 3  
[0] busId: 0x00, pipe: 8, type: 0x00000002, flags: 0x00000030 - ConnectorLVDS  
[1] busId: 0x05, pipe: 9, type: 0x00000004, flags: 0x00000004 - ConnectorDigitalDVI  
[2] busId: 0x04, pipe: 9, type: 0x00000800, flags: 0x00000082 - ConnectorHDMI  
00000800 02000000 30000000  
01050900 04000000 04000000  
02040900 00080000 82000000  
  
ID: 0C260000, STOLEN: 64 MB, FBMEM: 16 MB, VRAM: 1024 MB, Flags: 0x00000004  
TOTAL STOLEN: 209 MB, TOTAL CURSOR: 1 MB (1572864 bytes), MAX STOLEN: 209 MB, MAX OVERALL: 210 MB (220737536 bytes)  
Camellia: CamelliaDisabled (0), Freq: 5273 Hz, FreqMax: 5273 Hz  
Mobile: 0, PipeCount: 3, PortCount: 3, FBMemoryCount: 3  
[0] busId: 0x00, pipe: 8, type: 0x00000002, flags: 0x00000030 - ConnectorLVDS  
[1] busId: 0x05, pipe: 9, type: 0x00000004, flags: 0x00000004 - ConnectorDigitalDVI  
[2] busId: 0x04, pipe: 9, type: 0x00000800, flags: 0x00000082 - ConnectorHDMI  
00000800 02000000 30000000  
01050900 04000000 04000000  
02040900 00080000 82000000  
  
ID: 04060000, STOLEN: 64 MB, FBMEM: 16 MB, VRAM: 1024 MB, Flags: 0x00000004  
TOTAL STOLEN: 209 MB, TOTAL CURSOR: 1 MB (1572864 bytes), MAX STOLEN: 209 MB, MAX OVERALL: 210 MB (220737536 bytes)  
Camellia: CamelliaDisabled (0), Freq: 5273 Hz, FreqMax: 5273 Hz  
Mobile: 0, PipeCount: 3, PortCount: 3, FBMemoryCount: 3  
[0] busId: 0x00, pipe: 8, type: 0x00000002, flags: 0x00000030 - ConnectorLVDS  
[1] busId: 0x05, pipe: 9, type: 0x00000004, flags: 0x00000004 - ConnectorDigitalDVI  
[2] busId: 0x04, pipe: 9, type: 0x00000800, flags: 0x00000082 - ConnectorHDMI  
00000800 02000000 30000000  
01050900 04000000 04000000  
02040900 00080000 82000000  
  
ID: 04160000, STOLEN: 64 MB, FBMEM: 16 MB, VRAM: 1024 MB, Flags: 0x00000004  
TOTAL STOLEN: 209 MB, TOTAL CURSOR: 1 MB (1572864 bytes), MAX STOLEN: 209 MB, MAX OVERALL: 210 MB (220737536 bytes)  
Camellia: CamelliaDisabled (0), Freq: 5273 Hz, FreqMax: 5273 Hz  
Mobile: 0, PipeCount: 3, PortCount: 3, FBMemoryCount: 3  
[0] busId: 0x00, pipe: 8, type: 0x00000002, flags: 0x00000030 - ConnectorLVDS  
[1] busId: 0x05, pipe: 9, type: 0x00000004, flags: 0x00000004 - ConnectorDigitalDVI  
[2] busId: 0x04, pipe: 9, type: 0x00000800, flags: 0x00000082 - ConnectorHDMI  
00000800 02000000 30000000  
01050900 04000000 04000000  
02040900 00080000 82000000  
  
ID: 04260000, STOLEN: 64 MB, FBMEM: 16 MB, VRAM: 1024 MB, Flags: 0x00000004  
TOTAL STOLEN: 209 MB, TOTAL CURSOR: 1 MB (1572864 bytes), MAX STOLEN: 209 MB, MAX OVERALL: 210 MB (220737536 bytes)  
Camellia: CamelliaDisabled (0), Freq: 5273 Hz, FreqMax: 5273 Hz  
Mobile: 0, PipeCount: 3, PortCount: 3, FBMemoryCount: 3  
[0] busId: 0x00, pipe: 8, type: 0x00000002, flags: 0x00000030 - ConnectorLVDS  
[1] busId: 0x05, pipe: 9, type: 0x00000004, flags: 0x00000004 - ConnectorDigitalDVI  
[2] busId: 0x04, pipe: 9, type: 0x00000800, flags: 0x00000082 - ConnectorHDMI  
00000800 02000000 30000000  
01050900 04000000 04000000  
02040900 00080000 82000000  
  
ID: 0D260000, STOLEN: 64 MB, FBMEM: 16 MB, VRAM: 1024 MB, Flags: 0x00000004  
TOTAL STOLEN: 209 MB, TOTAL CURSOR: 1 MB (1572864 bytes), MAX STOLEN: 209 MB, MAX OVERALL: 210 MB (220737536 bytes)  
Camellia: CamelliaDisabled (0), Freq: 5273 Hz, FreqMax: 5273 Hz  
Mobile: 0, PipeCount: 3, PortCount: 3, FBMemoryCount: 3  
[0] busId: 0x00, pipe: 8, type: 0x00000002, flags: 0x00000030 - ConnectorLVDS  
[1] busId: 0x05, pipe: 9, type: 0x00000004, flags: 0x00000004 - ConnectorDigitalDVI  
[2] busId: 0x04, pipe: 9, type: 0x00000800, flags: 0x00000082 - ConnectorHDMI  
00000800 02000000 30000000  
01050900 04000000 04000000  
02040900 00080000 82000000  
  
ID: 0A160000, STOLEN: 64 MB, FBMEM: 16 MB, VRAM: 1024 MB, Flags: 0x00000004  
TOTAL STOLEN: 209 MB, TOTAL CURSOR: 1 MB (1572864 bytes), MAX STOLEN: 209 MB, MAX OVERALL: 210 MB (220737536 bytes)  
Camellia: CamelliaDisabled (0), Freq: 2777 Hz, FreqMax: 2777 Hz  
Mobile: 0, PipeCount: 3, PortCount: 3, FBMemoryCount: 3  
[0] busId: 0x00, pipe: 8, type: 0x00000002, flags: 0x00000030 - ConnectorLVDS  
[1] busId: 0x05, pipe: 9, type: 0x00000004, flags: 0x00000004 - ConnectorDigitalDVI  
[2] busId: 0x04, pipe: 9, type: 0x00000800, flags: 0x00000082 - ConnectorHDMI  
00000800 02000000 30000000  
01050900 04000000 04000000  
02040900 00080000 82000000  
  
ID: 0A260000, STOLEN: 64 MB, FBMEM: 16 MB, VRAM: 1024 MB, Flags: 0x00000004  
TOTAL STOLEN: 209 MB, TOTAL CURSOR: 1 MB (1572864 bytes), MAX STOLEN: 209 MB, MAX OVERALL: 210 MB (220737536 bytes)  
Camellia: CamelliaDisabled (0), Freq: 2777 Hz, FreqMax: 2777 Hz  
Mobile: 0, PipeCount: 3, PortCount: 3, FBMemoryCount: 3  
[0] busId: 0x00, pipe: 8, type: 0x00000002, flags: 0x00000030 - ConnectorLVDS  
[1] busId: 0x05, pipe: 9, type: 0x00000004, flags: 0x00000004 - ConnectorDigitalDVI  
[2] busId: 0x04, pipe: 9, type: 0x00000800, flags: 0x00000082 - ConnectorHDMI  
00000800 02000000 30000000  
01050900 04000000 04000000  
02040900 00080000 82000000  
  
ID: 0A260005, STOLEN: 32 MB, FBMEM: 19 MB, VRAM: 1536 MB, Flags: 0x0000000F  
TOTAL STOLEN: 52 MB, TOTAL CURSOR: 1 MB (1572864 bytes), MAX STOLEN: 116 MB, MAX OVERALL: 117 MB (123219968 bytes)  
Camellia: CamelliaDisabled (0), Freq: 2777 Hz, FreqMax: 2777 Hz  
Mobile: 1, PipeCount: 3, PortCount: 3, FBMemoryCount: 3  
[0] busId: 0x00, pipe: 8, type: 0x00000002, flags: 0x00000030 - ConnectorLVDS  
[1] busId: 0x05, pipe: 9, type: 0x00000400, flags: 0x00000087 - ConnectorDP  
[2] busId: 0x04, pipe: 9, type: 0x00000400, flags: 0x00000087 - ConnectorDP  
00000800 02000000 30000000  
01050900 00040000 87000000  
02040900 00040000 87000000  
  
ID: 0A260006, STOLEN: 32 MB, FBMEM: 19 MB, VRAM: 1536 MB, Flags: 0x0000000F  
TOTAL STOLEN: 52 MB, TOTAL CURSOR: 1 MB (1572864 bytes), MAX STOLEN: 116 MB, MAX OVERALL: 117 MB (123219968 bytes)  
Camellia: CamelliaDisabled (0), Freq: 2777 Hz, FreqMax: 2777 Hz  
Mobile: 1, PipeCount: 3, PortCount: 3, FBMemoryCount: 3  
[0] busId: 0x00, pipe: 8, type: 0x00000002, flags: 0x00000030 - ConnectorLVDS  
[1] busId: 0x05, pipe: 9, type: 0x00000400, flags: 0x00000087 - ConnectorDP  
[2] busId: 0x04, pipe: 9, type: 0x00000400, flags: 0x00000087 - ConnectorDP  
00000800 02000000 30000000  
01050900 00040000 87000000  
02040900 00040000 87000000  
  
ID: 0A2E0008, STOLEN: 64 MB, FBMEM: 34 MB, VRAM: 1536 MB, Flags: 0x0000021E  
TOTAL STOLEN: 99 MB, TOTAL CURSOR: 1 MB (1572864 bytes), MAX STOLEN: 227 MB, MAX OVERALL: 228 MB (239611904 bytes)  
Camellia: CamelliaV1 (1), Freq: 1388 Hz, FreqMax: 1388 Hz  
Mobile: 1, PipeCount: 3, PortCount: 3, FBMemoryCount: 3  
[0] busId: 0x00, pipe: 8, type: 0x00000002, flags: 0x00000030 - ConnectorLVDS  
[1] busId: 0x05, pipe: 9, type: 0x00000400, flags: 0x00000107 - ConnectorDP  
[2] busId: 0x04, pipe: 10, type: 0x00000400, flags: 0x00000107 - ConnectorDP  
00000800 02000000 30000000  
01050900 00040000 07010000  
02040A00 00040000 07010000  
  
ID: 0A16000C, STOLEN: 64 MB, FBMEM: 34 MB, VRAM: 1536 MB, Flags: 0x0000001E  
TOTAL STOLEN: 99 MB, TOTAL CURSOR: 1 MB (1572864 bytes), MAX STOLEN: 227 MB, MAX OVERALL: 228 MB (239611904 bytes)  
Camellia: CamelliaDisabled (0), Freq: 1388 Hz, FreqMax: 1388 Hz  
Mobile: 1, PipeCount: 3, PortCount: 3, FBMemoryCount: 3  
[0] busId: 0x00, pipe: 8, type: 0x00000002, flags: 0x00000030 - ConnectorLVDS  
[1] busId: 0x05, pipe: 9, type: 0x00000400, flags: 0x00000107 - ConnectorDP  
[2] busId: 0x04, pipe: 10, type: 0x00000400, flags: 0x00000107 - ConnectorDP  
00000800 02000000 30000000  
01050900 00040000 07010000  
02040A00 00040000 07010000  
  
ID: 0D260007, STOLEN: 64 MB, FBMEM: 34 MB, VRAM: 1536 MB, Flags: 0x0000031E  
TOTAL STOLEN: 99 MB, TOTAL CURSOR: 1 MB (1572864 bytes), MAX STOLEN: 227 MB, MAX OVERALL: 228 MB (239616000 bytes)  
Camellia: CamelliaDisabled (0), Freq: 1953 Hz, FreqMax: 1953 Hz  
Mobile: 1, PipeCount: 3, PortCount: 4, FBMemoryCount: 3  
[0] busId: 0x00, pipe: 8, type: 0x00000002, flags: 0x00000030 - ConnectorLVDS  
[1] busId: 0x05, pipe: 11, type: 0x00000400, flags: 0x00000107 - ConnectorDP  
[2] busId: 0x04, pipe: 11, type: 0x00000400, flags: 0x00000107 - ConnectorDP  
[3] busId: 0x06, pipe: 3, type: 0x00000800, flags: 0x00000006 - ConnectorHDMI  
00000800 02000000 30000000  
01050B00 00040000 07010000  
02040B00 00040000 07010000  
03060300 00080000 06000000  
  
ID: 0D220003, STOLEN: 32 MB, FBMEM: 19 MB, VRAM: 1536 MB, Flags: 0x00000402  
TOTAL STOLEN: 52 MB, TOTAL CURSOR: 1 MB (1572864 bytes), MAX STOLEN: 116 MB, MAX OVERALL: 117 MB (123219968 bytes)  
Camellia: CamelliaDisabled (0), Freq: 5273 Hz, FreqMax: 5273 Hz  
Mobile: 0, PipeCount: 3, PortCount: 3, FBMemoryCount: 3  
[1] busId: 0x05, pipe: 9, type: 0x00000400, flags: 0x00000087 - ConnectorDP  
[2] busId: 0x04, pipe: 10, type: 0x00000400, flags: 0x00000087 - ConnectorDP  
[3] busId: 0x06, pipe: 8, type: 0x00000400, flags: 0x00000011 - ConnectorDP  
01050900 00040000 87000000  
02040A00 00040000 87000000  
03060800 00040000 11000000  
  
ID: 0A2E000A, STOLEN: 32 MB, FBMEM: 19 MB, VRAM: 1536 MB, Flags: 0x000000D6  
TOTAL STOLEN: 52 MB, TOTAL CURSOR: 1 MB (1572864 bytes), MAX STOLEN: 116 MB, MAX OVERALL: 117 MB (123219968 bytes)  
Camellia: CamelliaDisabled (0), Freq: 5273 Hz, FreqMax: 5273 Hz  
Mobile: 0, PipeCount: 3, PortCount: 3, FBMemoryCount: 3  
[0] busId: 0x00, pipe: 8, type: 0x00000002, flags: 0x00000011 - ConnectorLVDS  
[1] busId: 0x05, pipe: 9, type: 0x00000400, flags: 0x00000087 - ConnectorDP  
[2] busId: 0x04, pipe: 10, type: 0x00000400, flags: 0x00000087 - ConnectorDP  
00000800 02000000 11000000  
01050900 00040000 87000000  
02040A00 00040000 87000000  
  
ID: 0A26000A, STOLEN: 32 MB, FBMEM: 19 MB, VRAM: 1536 MB, Flags: 0x000000D6  
TOTAL STOLEN: 52 MB, TOTAL CURSOR: 1 MB (1572864 bytes), MAX STOLEN: 116 MB, MAX OVERALL: 117 MB (123219968 bytes)  
Camellia: CamelliaDisabled (0), Freq: 5273 Hz, FreqMax: 5273 Hz  
Mobile: 0, PipeCount: 3, PortCount: 3, FBMemoryCount: 3  
[0] busId: 0x00, pipe: 8, type: 0x00000002, flags: 0x00000011 - ConnectorLVDS  
[1] busId: 0x05, pipe: 9, type: 0x00000400, flags: 0x00000087 - ConnectorDP  
[2] busId: 0x04, pipe: 10, type: 0x00000400, flags: 0x00000087 - ConnectorDP  
00000800 02000000 11000000  
01050900 00040000 87000000  
02040A00 00040000 87000000  
  
ID: 0A2E000D, STOLEN: 96 MB, FBMEM: 34 MB, VRAM: 1536 MB, Flags: 0x0000040E  
TOTAL STOLEN: 131 MB, TOTAL CURSOR: 1 MB (1572864 bytes), MAX STOLEN: 227 MB, MAX OVERALL: 228 MB (239607808 bytes)  
Camellia: CamelliaDisabled (0), Freq: 5273 Hz, FreqMax: 5273 Hz  
Mobile: 0, PipeCount: 3, PortCount: 2, FBMemoryCount: 2  
[1] busId: 0x05, pipe: 9, type: 0x00000400, flags: 0x00000107 - ConnectorDP  
[2] busId: 0x04, pipe: 10, type: 0x00000400, flags: 0x00000107 - ConnectorDP  
01050900 00040000 07010000  
02040A00 00040000 07010000  
  
ID: 0A26000D, STOLEN: 96 MB, FBMEM: 34 MB, VRAM: 1536 MB, Flags: 0x0000040E  
TOTAL STOLEN: 131 MB, TOTAL CURSOR: 1 MB (1572864 bytes), MAX STOLEN: 227 MB, MAX OVERALL: 228 MB (239607808 bytes)  
Camellia: CamelliaDisabled (0), Freq: 5273 Hz, FreqMax: 5273 Hz  
Mobile: 0, PipeCount: 3, PortCount: 2, FBMemoryCount: 2  
[1] busId: 0x05, pipe: 9, type: 0x00000400, flags: 0x00000107 - ConnectorDP  
[2] busId: 0x04, pipe: 10, type: 0x00000400, flags: 0x00000107 - ConnectorDP  
01050900 00040000 07010000  
02040A00 00040000 07010000  
  
ID: 04120004, STOLEN: 32 MB, FBMEM: 0 bytes, VRAM: 1536 MB, Flags: 0x00000000  
TOTAL STOLEN: 1 MB, TOTAL CURSOR: 0 bytes, MAX STOLEN: 1 MB, MAX OVERALL: 1 MB  
Camellia: CamelliaDisabled (0), Freq: 0 Hz, FreqMax: 0 Hz  
Mobile: 0, PipeCount: 0, PortCount: 0, FBMemoryCount: 0  
  
ID: 0412000B, STOLEN: 32 MB, FBMEM: 0 bytes, VRAM: 1536 MB, Flags: 0x00000000  
TOTAL STOLEN: 1 MB, TOTAL CURSOR: 0 bytes, MAX STOLEN: 1 MB, MAX OVERALL: 1 MB  
Camellia: CamelliaDisabled (0), Freq: 0 Hz, FreqMax: 0 Hz  
Mobile: 0, PipeCount: 0, PortCount: 0, FBMemoryCount: 0  
  
ID: 0D260009, STOLEN: 64 MB, FBMEM: 34 MB, VRAM: 1536 MB, Flags: 0x0000001E
TOTAL STOLEN: 99 MB, TOTAL CURSOR: 1 MB (1572864 bytes), MAX STOLEN: 99 MB, MAX OVERALL: 100 MB (105385984 bytes)  
Camellia: CamelliaDisabled (0), Freq: 1953 Hz, FreqMax: 1953 Hz  
Mobile: 1, PipeCount: 3, PortCount: 1, FBMemoryCount: 1  
[0] busId: 0x00, pipe: 8, type: 0x00000002, flags: 0x00000030 - ConnectorLVDS  
00000800 02000000 30000000  
  
ID: 0D26000E, STOLEN: 96 MB, FBMEM: 34 MB, VRAM: 1536 MB, Flags: 0x0000031E  
TOTAL STOLEN: 131 MB, TOTAL CURSOR: 1 MB (1572864 bytes), MAX STOLEN: 323 MB, MAX OVERALL: 324 MB (340279296 bytes)  
Camellia: CamelliaV2 (2), Freq: 1953 Hz, FreqMax: 1953 Hz  
Mobile: 1, PipeCount: 3, PortCount: 4, FBMemoryCount: 3  
[0] busId: 0x00, pipe: 8, type: 0x00000002, flags: 0x00000030 - ConnectorLVDS  
[1] busId: 0x05, pipe: 11, type: 0x00000400, flags: 0x00000107 - ConnectorDP  
[2] busId: 0x04, pipe: 11, type: 0x00000400, flags: 0x00000107 - ConnectorDP  
[3] busId: 0x06, pipe: 3, type: 0x00000800, flags: 0x00000006 - ConnectorHDMI  
00000800 02000000 30000000  
01050B00 00040000 07010000  
02040B00 00040000 07010000  
03060300 00080000 06000000  
  
ID: 0D26000F, STOLEN: 96 MB, FBMEM: 34 MB, VRAM: 1536 MB, Flags: 0x0000001E  
TOTAL STOLEN: 131 MB, TOTAL CURSOR: 1 MB (1572864 bytes), MAX STOLEN: 131 MB, MAX OVERALL: 132 MB (138940416 bytes)  
Camellia: CamelliaV2 (2), Freq: 1953 Hz, FreqMax: 1953 Hz  
Mobile: 1, PipeCount: 3, PortCount: 1, FBMemoryCount: 1  
[0] busId: 0x00, pipe: 8, type: 0x00000002, flags: 0x00000030 - ConnectorLVDS  
00000800 02000000 30000000  
</details>
<br>

***Native supported DevIDs:***

- `0x0d26`
- `0x0a26`
- `0x0a2e`
- `0x0d22`
- `0x0412`

***Recommended framebuffers:***

- Desktop :
  - `0x0D220003` (default)
- Laptop :
  - `0x0A160000` (default)
  - `0x0A260005` (recommended)
  - `0x0A260006` (recommended)
- Empty Framebuffer :
  - `0x04120004` (default).  
  
For desktop HD4400 and mobile HD4200/HD4400/HD4600 need fake the `device-id` `12040000` for `IGPU`.  
![](https://github.com/acidanthera/WhateverGreen/blob/master/Manual/Img/hsw_igpu.png)  


## Intel HD Graphics 5300-6300 ([Broadwell](https://en.wikipedia.org/wiki/Broadwell_(microarchitecture)) processors)  

> Supported since OS X 10.10.2  
  
***BDW framebuffer list:***

| Framebuffer | Type    | Connectors | TOTAL STOLEN Memory |
| ----------- | ------- | ---------- | ------------------- |
| 0x16060000  | desktop | 3          | 32 MB               |
| 0x160E0000  | desktop | 3          | 32 MB               |
| 0x16160000  | desktop | 3          | 32 MB               |
| 0x161E0000  | desktop | 3          | 32 MB               |
| 0x16260000  | desktop | 3          | 32 MB               |
| 0x162B0000  | desktop | 3          | 32 MB               |
| 0x16220000  | desktop | 3          | 32 MB               |
| 0x160E0001  | mobile  | 3          | 60 MB               |
| 0x161E0001  | mobile  | 3          | 60 MB               |
| 0x16060002  | mobile  | 3          | 56 MB               |
| 0x16160002  | mobile  | 3          | 56 MB               |
| 0x16260002  | mobile  | 3          | 56 MB               |
| 0x16220002  | mobile  | 3          | 56 MB               |
| 0x162B0002  | mobile  | 3          | 56 MB               |
| 0x16120003  | mobile  | 4          | 56 MB               |
| 0x162B0004  | desktop | 3          | 56 MB               |
| 0x16260004  | desktop | 3          | 56 MB               |
| 0x16220007  | desktop | 3          | 77 MB               |
| 0x16260005  | mobile  | 3          | 56 MB               |
| 0x16260006  | mobile  | 3          | 56 MB               |
| 0x162B0008  | desktop | 2          | 69 MB               |
| 0x16260008  | desktop | 2          | 69 MB               |

<details>
<summary>Spoiler: BDW connectors</summary>
  
`AppleIntelBDWGraphicsFramebuffer.kext`  
  
ID: 16060000, STOLEN: 16 MB, FBMEM: 15 MB, VRAM: 1024 MB, Flags: 0x00000B06  
TOTAL STOLEN: 32 MB, TOTAL CURSOR: 1 MB (1572864 bytes), MAX STOLEN: 64 MB, MAX OVERALL: 65 MB (68694016 bytes)  
Camellia: CamelliaDisabled (0), Freq: 5273 Hz, FreqMax: 5273 Hz  
Mobile: 0, PipeCount: 3, PortCount: 3, FBMemoryCount: 3  
[0] busId: 0x00, pipe: 8, type: 0x00000002, flags: 0x00000230 - ConnectorLVDS  
[1] busId: 0x05, pipe: 9, type: 0x00000004, flags: 0x00000004 - ConnectorDigitalDVI  
[2] busId: 0x04, pipe: 9, type: 0x00000800, flags: 0x00000082 - ConnectorHDMI  
00000800 02000000 30020000  
01050900 04000000 04000000  
02040900 00080000 82000000  
  
ID: 160E0000, STOLEN: 16 MB, FBMEM: 15 MB, VRAM: 1024 MB, Flags: 0x00000706  
TOTAL STOLEN: 32 MB, TOTAL CURSOR: 1 MB (1572864 bytes), MAX STOLEN: 64 MB, MAX OVERALL: 65 MB (68694016 bytes)  
Camellia: CamelliaDisabled (0), Freq: 5273 Hz, FreqMax: 5273 Hz  
Mobile: 0, PipeCount: 3, PortCount: 3, FBMemoryCount: 3  
[0] busId: 0x00, pipe: 8, type: 0x00000002, flags: 0x00000230 - ConnectorLVDS  
[1] busId: 0x05, pipe: 9, type: 0x00000004, flags: 0x00000004 - ConnectorDigitalDVI  
[2] busId: 0x04, pipe: 9, type: 0x00000800, flags: 0x00000082 - ConnectorHDMI  
00000800 02000000 30020000  
01050900 04000000 04000000  
02040900 00080000 82000000  
  
ID: 16160000, STOLEN: 16 MB, FBMEM: 15 MB, VRAM: 1024 MB, Flags: 0x00000B06  
TOTAL STOLEN: 32 MB, TOTAL CURSOR: 1 MB (1572864 bytes), MAX STOLEN: 64 MB, MAX OVERALL: 65 MB (68694016 bytes)  
Camellia: CamelliaDisabled (0), Freq: 5273 Hz, FreqMax: 5273 Hz  
Mobile: 0, PipeCount: 3, PortCount: 3, FBMemoryCount: 3  
[0] busId: 0x00, pipe: 8, type: 0x00000002, flags: 0x00000230 - ConnectorLVDS  
[1] busId: 0x05, pipe: 9, type: 0x00000004, flags: 0x00000004 - ConnectorDigitalDVI  
[2] busId: 0x04, pipe: 9, type: 0x00000800, flags: 0x00000082 - ConnectorHDMI  
00000800 02000000 30020000  
01050900 04000000 04000000  
02040900 00080000 82000000  
  
ID: 161E0000, STOLEN: 16 MB, FBMEM: 15 MB, VRAM: 1024 MB, Flags: 0x00000716  
TOTAL STOLEN: 32 MB, TOTAL CURSOR: 1 MB (1572864 bytes), MAX STOLEN: 64 MB, MAX OVERALL: 65 MB (68694016 bytes)  
Camellia: CamelliaDisabled (0), Freq: 5273 Hz, FreqMax: 5273 Hz  
Mobile: 0, PipeCount: 3, PortCount: 3, FBMemoryCount: 3  
[0] busId: 0x00, pipe: 8, type: 0x00000002, flags: 0x00000230 - ConnectorLVDS  
[1] busId: 0x05, pipe: 9, type: 0x00000004, flags: 0x00000004 - ConnectorDigitalDVI  
[2] busId: 0x04, pipe: 9, type: 0x00000800, flags: 0x00000082 - ConnectorHDMI  
00000800 02000000 30020000  
01050900 04000000 04000000  
02040900 00080000 82000000  
  
ID: 16260000, STOLEN: 16 MB, FBMEM: 15 MB, VRAM: 1024 MB, Flags: 0x00000B06  
TOTAL STOLEN: 32 MB, TOTAL CURSOR: 1 MB (1572864 bytes), MAX STOLEN: 64 MB, MAX OVERALL: 65 MB (68694016 bytes)  
Camellia: CamelliaDisabled (0), Freq: 5273 Hz, FreqMax: 5273 Hz  
Mobile: 0, PipeCount: 3, PortCount: 3, FBMemoryCount: 3  
[0] busId: 0x00, pipe: 8, type: 0x00000002, flags: 0x00000230 - ConnectorLVDS  
[1] busId: 0x05, pipe: 9, type: 0x00000004, flags: 0x00000004 - ConnectorDigitalDVI  
[2] busId: 0x04, pipe: 9, type: 0x00000800, flags: 0x00000082 - ConnectorHDMI  
00000800 02000000 30020000  
01050900 04000000 04000000  
02040900 00080000 82000000  
  
ID: 162B0000, STOLEN: 16 MB, FBMEM: 15 MB, VRAM: 1024 MB, Flags: 0x00000B06  
TOTAL STOLEN: 32 MB, TOTAL CURSOR: 1 MB (1572864 bytes), MAX STOLEN: 64 MB, MAX OVERALL: 65 MB (68694016 bytes)  
Camellia: CamelliaDisabled (0), Freq: 5273 Hz, FreqMax: 5273 Hz  
Mobile: 0, PipeCount: 3, PortCount: 3, FBMemoryCount: 3  
[0] busId: 0x00, pipe: 8, type: 0x00000002, flags: 0x00000230 - ConnectorLVDS  
[1] busId: 0x05, pipe: 9, type: 0x00000004, flags: 0x00000004 - ConnectorDigitalDVI  
[2] busId: 0x04, pipe: 9, type: 0x00000800, flags: 0x00000082 - ConnectorHDMI  
00000800 02000000 30020000  
01050900 04000000 04000000  
02040900 00080000 82000000  
  
ID: 16220000, STOLEN: 16 MB, FBMEM: 15 MB, VRAM: 1024 MB, Flags: 0x0000110E  
TOTAL STOLEN: 32 MB, TOTAL CURSOR: 1 MB (1572864 bytes), MAX STOLEN: 64 MB, MAX OVERALL: 65 MB (68694016 bytes)  
Camellia: CamelliaDisabled (0), Freq: 5273 Hz, FreqMax: 5273 Hz  
Mobile: 0, PipeCount: 3, PortCount: 3, FBMemoryCount: 3  
[0] busId: 0x00, pipe: 8, type: 0x00000002, flags: 0x00000230 - ConnectorLVDS  
[1] busId: 0x05, pipe: 9, type: 0x00000004, flags: 0x00000004 - ConnectorDigitalDVI  
[2] busId: 0x04, pipe: 9, type: 0x00000800, flags: 0x00000082 - ConnectorHDMI  
00000800 02000000 30020000  
01050900 04000000 04000000  
02040900 00080000 82000000  
  
ID: 160E0001, STOLEN: 38 MB, FBMEM: 21 MB, VRAM: 1536 MB, Flags: 0x00000702  
TOTAL STOLEN: 60 MB, TOTAL CURSOR: 1 MB (1572864 bytes), MAX STOLEN: 136 MB, MAX OVERALL: 137 MB (144191488 bytes)  
Camellia: CamelliaV2 (2), Freq: 1388 Hz, FreqMax: 1388 Hz  
Mobile: 1, PipeCount: 3, PortCount: 3, FBMemoryCount: 3  
[0] busId: 0x00, pipe: 8, type: 0x00000002, flags: 0x00000230 - ConnectorLVDS  
[1] busId: 0x05, pipe: 9, type: 0x00000400, flags: 0x00001001 - ConnectorDP  
[2] busId: 0x04, pipe: 10, type: 0x00000400, flags: 0x00003001 - ConnectorDP  
00000800 02000000 30020000  
01050900 00040000 01100000  
02040A00 00040000 01300000  
  
ID: 161E0001, STOLEN: 38 MB, FBMEM: 21 MB, VRAM: 1536 MB, Flags: 0x00000702  
TOTAL STOLEN: 60 MB, TOTAL CURSOR: 1 MB (1572864 bytes), MAX STOLEN: 136 MB, MAX OVERALL: 137 MB (144191488 bytes)  
Camellia: CamelliaV2 (2), Freq: 1388 Hz, FreqMax: 1388 Hz  
Mobile: 1, PipeCount: 3, PortCount: 3, FBMemoryCount: 3  
[0] busId: 0x00, pipe: 8, type: 0x00000002, flags: 0x00000230 - ConnectorLVDS  
[1] busId: 0x05, pipe: 9, type: 0x00000400, flags: 0x00001001 - ConnectorDP  
[2] busId: 0x04, pipe: 10, type: 0x00000400, flags: 0x00003001 - ConnectorDP  
00000800 02000000 30020000  
01050900 00040000 01100000  
02040A00 00040000 01300000  
  
ID: 16060002, STOLEN: 34 MB, FBMEM: 21 MB, VRAM: 1536 MB, Flags: 0x00004B02  
TOTAL STOLEN: 56 MB, TOTAL CURSOR: 1 MB (1572864 bytes), MAX STOLEN: 124 MB, MAX OVERALL: 125 MB (131608576 bytes)  
Camellia: CamelliaV2 (2), Freq: 1388 Hz, FreqMax: 1388 Hz  
Mobile: 1, PipeCount: 3, PortCount: 3, FBMemoryCount: 3  
[0] busId: 0x00, pipe: 8, type: 0x00000002, flags: 0x00000230 - ConnectorLVDS  
[1] busId: 0x05, pipe: 9, type: 0x00000400, flags: 0x00000507 - ConnectorDP  
[2] busId: 0x04, pipe: 10, type: 0x00000400, flags: 0x00000507 - ConnectorDP  
00000800 02000000 30020000  
01050900 00040000 07050000  
02040A00 00040000 07050000  
  
ID: 16160002, STOLEN: 34 MB, FBMEM: 21 MB, VRAM: 1536 MB, Flags: 0x00004B02  
TOTAL STOLEN: 56 MB, TOTAL CURSOR: 1 MB (1572864 bytes), MAX STOLEN: 124 MB, MAX OVERALL: 125 MB (131608576 bytes)  
Camellia: CamelliaV2 (2), Freq: 1388 Hz, FreqMax: 1388 Hz  
Mobile: 1, PipeCount: 3, PortCount: 3, FBMemoryCount: 3  
[0] busId: 0x00, pipe: 8, type: 0x00000002, flags: 0x00000230 - ConnectorLVDS  
[1] busId: 0x05, pipe: 9, type: 0x00000400, flags: 0x00000507 - ConnectorDP  
[2] busId: 0x04, pipe: 10, type: 0x00000400, flags: 0x00000507 - ConnectorDP  
00000800 02000000 30020000  
01050900 00040000 07050000  
02040A00 00040000 07050000  
  
ID: 16260002, STOLEN: 34 MB, FBMEM: 21 MB, VRAM: 1536 MB, Flags: 0x00004B0A  
TOTAL STOLEN: 56 MB, TOTAL CURSOR: 1 MB (1572864 bytes), MAX STOLEN: 124 MB, MAX OVERALL: 125 MB (131608576 bytes)  
Camellia: CamelliaV2 (2), Freq: 1388 Hz, FreqMax: 1388 Hz  
Mobile: 1, PipeCount: 3, PortCount: 3, FBMemoryCount: 3  
[0] busId: 0x00, pipe: 8, type: 0x00000002, flags: 0x00000230 - ConnectorLVDS  
[1] busId: 0x05, pipe: 9, type: 0x00000400, flags: 0x00000507 - ConnectorDP  
[2] busId: 0x04, pipe: 10, type: 0x00000400, flags: 0x00000507 - ConnectorDP  
00000800 02000000 30020000  
01050900 00040000 07050000  
02040A00 00040000 07050000  
  
ID: 16220002, STOLEN: 34 MB, FBMEM: 21 MB, VRAM: 1536 MB, Flags: 0x00004B0A  
TOTAL STOLEN: 56 MB, TOTAL CURSOR: 1 MB (1572864 bytes), MAX STOLEN: 124 MB, MAX OVERALL: 125 MB (131608576 bytes)  
Camellia: CamelliaV2 (2), Freq: 1388 Hz, FreqMax: 1388 Hz  
Mobile: 1, PipeCount: 3, PortCount: 3, FBMemoryCount: 3  
[0] busId: 0x00, pipe: 8, type: 0x00000002, flags: 0x00000230 - ConnectorLVDS  
[1] busId: 0x05, pipe: 9, type: 0x00000400, flags: 0x00000507 - ConnectorDP  
[2] busId: 0x04, pipe: 10, type: 0x00000400, flags: 0x00000507 - ConnectorDP  
00000800 02000000 30020000  
01050900 00040000 07050000  
02040A00 00040000 07050000  
  
ID: 162B0002, STOLEN: 34 MB, FBMEM: 21 MB, VRAM: 1536 MB, Flags: 0x00004B0A  
TOTAL STOLEN: 56 MB, TOTAL CURSOR: 1 MB (1572864 bytes), MAX STOLEN: 124 MB, MAX OVERALL: 125 MB (131608576 bytes)  
Camellia: CamelliaV2 (2), Freq: 1388 Hz, FreqMax: 1388 Hz  
Mobile: 1, PipeCount: 3, PortCount: 3, FBMemoryCount: 3  
[0] busId: 0x00, pipe: 8, type: 0x00000002, flags: 0x00000230 - ConnectorLVDS  
[1] busId: 0x05, pipe: 9, type: 0x00000400, flags: 0x00000507 - ConnectorDP  
[2] busId: 0x04, pipe: 10, type: 0x00000400, flags: 0x00000507 - ConnectorDP  
00000800 02000000 30020000  
01050900 00040000 07050000  
02040A00 00040000 07050000  
  
ID: 16120003, STOLEN: 34 MB, FBMEM: 21 MB, VRAM: 1536 MB, Flags: 0x00001306  
TOTAL STOLEN: 56 MB, TOTAL CURSOR: 1 MB (1572864 bytes), MAX STOLEN: 124 MB, MAX OVERALL: 125 MB (131612672 bytes)  
Camellia: CamelliaV1 (1), Freq: 1953 Hz, FreqMax: 1953 Hz  
Mobile: 1, PipeCount: 3, PortCount: 4, FBMemoryCount: 3  
[0] busId: 0x00, pipe: 8, type: 0x00000002, flags: 0x00000230 - ConnectorLVDS  
[1] busId: 0x05, pipe: 11, type: 0x00000400, flags: 0x00000507 - ConnectorDP  
[2] busId: 0x04, pipe: 11, type: 0x00000400, flags: 0x00000507 - ConnectorDP  
[3] busId: 0x06, pipe: 3, type: 0x00000800, flags: 0x00000006 - ConnectorHDMI  
00000800 02000000 30020000  
01050B00 00040000 07050000  
02040B00 00040000 07050000  
03060300 00080000 06000000  
  
ID: 162B0004, STOLEN: 34 MB, FBMEM: 21 MB, VRAM: 1536 MB, Flags: 0x00040B46  
TOTAL STOLEN: 56 MB, TOTAL CURSOR: 1 MB (1572864 bytes), MAX STOLEN: 124 MB, MAX OVERALL: 125 MB (131608576 bytes)  
Camellia: CamelliaDisabled (0), Freq: 5273 Hz, FreqMax: 5273 Hz  
Mobile: 0, PipeCount: 3, PortCount: 3, FBMemoryCount: 3  
[0] busId: 0x00, pipe: 8, type: 0x00000002, flags: 0x00000211 - ConnectorLVDS  
[1] busId: 0x05, pipe: 9, type: 0x00000400, flags: 0x00000507 - ConnectorDP  
[2] busId: 0x04, pipe: 10, type: 0x00000400, flags: 0x00000507 - ConnectorDP  
00000800 02000000 11020000  
01050900 00040000 07050000  
02040A00 00040000 07050000  
  
ID: 16260004, STOLEN: 34 MB, FBMEM: 21 MB, VRAM: 1536 MB, Flags: 0x00040B46  
TOTAL STOLEN: 56 MB, TOTAL CURSOR: 1 MB (1572864 bytes), MAX STOLEN: 124 MB, MAX OVERALL: 125 MB (131608576 bytes)  
Camellia: CamelliaDisabled (0), Freq: 5273 Hz, FreqMax: 5273 Hz  
Mobile: 0, PipeCount: 3, PortCount: 3, FBMemoryCount: 3  
[0] busId: 0x00, pipe: 8, type: 0x00000002, flags: 0x00000211 - ConnectorLVDS  
[1] busId: 0x05, pipe: 9, type: 0x00000400, flags: 0x00000507 - ConnectorDP  
[2] busId: 0x04, pipe: 10, type: 0x00000400, flags: 0x00000507 - ConnectorDP  
00000800 02000000 11020000  
01050900 00040000 07050000  
02040A00 00040000 07050000  
  
ID: 16220007, STOLEN: 38 MB, FBMEM: 38 MB, VRAM: 1536 MB, Flags: 0x000BB306  
TOTAL STOLEN: 77 MB, TOTAL CURSOR: 1 MB (1572864 bytes), MAX STOLEN: 153 MB, MAX OVERALL: 154 MB (162017280 bytes)  
Camellia: CamelliaDisabled (0), Freq: 5273 Hz, FreqMax: 5273 Hz  
Mobile: 0, PipeCount: 3, PortCount: 3, FBMemoryCount: 3  
[1] busId: 0x05, pipe: 9, type: 0x00000400, flags: 0x00000507 - ConnectorDP  
[2] busId: 0x04, pipe: 10, type: 0x00000400, flags: 0x00000507 - ConnectorDP  
[3] busId: 0x06, pipe: 8, type: 0x00000400, flags: 0x00000011 - ConnectorDP  
01050900 00040000 07050000  
02040A00 00040000 07050000  
03060800 00040000 11000000  
  
ID: 16260005, STOLEN: 34 MB, FBMEM: 21 MB, VRAM: 1536 MB, Flags: 0x00000B0B  
TOTAL STOLEN: 56 MB, TOTAL CURSOR: 1 MB (1572864 bytes), MAX STOLEN: 124 MB, MAX OVERALL: 125 MB (131608576 bytes)  
Camellia: CamelliaDisabled (0), Freq: 2777 Hz, FreqMax: 2777 Hz  
Mobile: 1, PipeCount: 3, PortCount: 3, FBMemoryCount: 3  
[0] busId: 0x00, pipe: 8, type: 0x00000002, flags: 0x00000230 - ConnectorLVDS  
[1] busId: 0x05, pipe: 11, type: 0x00000400, flags: 0x00000507 - ConnectorDP  
[2] busId: 0x04, pipe: 11, type: 0x00000400, flags: 0x00000507 - ConnectorDP  
00000800 02000000 30020000  
01050B00 00040000 07050000  
02040B00 00040000 07050000  
  
ID: 16260006, STOLEN: 34 MB, FBMEM: 21 MB, VRAM: 1536 MB, Flags: 0x00000B0B  
TOTAL STOLEN: 56 MB, TOTAL CURSOR: 1 MB (1572864 bytes), MAX STOLEN: 124 MB, MAX OVERALL: 125 MB (131608576 bytes)  
Camellia: CamelliaDisabled (0), Freq: 2777 Hz, FreqMax: 2777 Hz  
Mobile: 1, PipeCount: 3, PortCount: 3, FBMemoryCount: 3  
[0] busId: 0x00, pipe: 8, type: 0x00000002, flags: 0x00000230 - ConnectorLVDS  
[1] busId: 0x05, pipe: 11, type: 0x00000400, flags: 0x00000507 - ConnectorDP  
[2] busId: 0x04, pipe: 11, type: 0x00000400, flags: 0x00000507 - ConnectorDP  
00000800 02000000 30020000  
01050B00 00040000 07050000  
02040B00 00040000 07050000  
  
ID: 162B0008, STOLEN: 34 MB, FBMEM: 34 MB, VRAM: 1536 MB, Flags: 0x00002B0E  
TOTAL STOLEN: 69 MB, TOTAL CURSOR: 1 MB, MAX STOLEN: 103 MB, MAX OVERALL: 104 MB (109060096 bytes)  
Camellia: CamelliaDisabled (0), Freq: 5273 Hz, FreqMax: 5273 Hz  
Mobile: 0, PipeCount: 2, PortCount: 2, FBMemoryCount: 2  
[1] busId: 0x05, pipe: 9, type: 0x00000400, flags: 0x00000507 - ConnectorDP  
[2] busId: 0x04, pipe: 10, type: 0x00000400, flags: 0x00000507 - ConnectorDP  
01050900 00040000 07050000  
02040A00 00040000 07050000  
  
ID: 16260008, STOLEN: 34 MB, FBMEM: 34 MB, VRAM: 1536 MB, Flags: 0x00002B0E  
TOTAL STOLEN: 69 MB, TOTAL CURSOR: 1 MB, MAX STOLEN: 103 MB, MAX OVERALL: 104 MB (109060096 bytes)  
Camellia: CamelliaDisabled (0), Freq: 5273 Hz, FreqMax: 5273 Hz  
Mobile: 0, PipeCount: 2, PortCount: 2, FBMemoryCount: 2  
[1] busId: 0x05, pipe: 9, type: 0x00000400, flags: 0x00000507 - ConnectorDP  
[2] busId: 0x04, pipe: 10, type: 0x00000400, flags: 0x00000507 - ConnectorDP  
01050900 00040000 07050000  
02040A00 00040000 07050000  
</details>
<br>

***Native supported DevIDs:***

- `0x0BD1`
- `0x0BD2`
- `0x0BD3`
- `0x1606`
- `0x160e`
- `0x1616`
- `0x161e`
- `0x1626`
- `0x1622`
- `0x1612`
- `0x162b`

***Recommended framebuffers:*** 

- Desktop :
  - `0x16220007` (default)
- Laptop :
  - `0x16260006` (default)  
  
## Intel HD Graphics 510-580 ([Skylake](https://en.wikipedia.org/wiki/Skylake_(microarchitecture)))  

> Supported since OS X 10.11.4  
  
***SKL framebuffer list:***

| Framebuffer | Type    | Connectors | TOTAL STOLEN Memory |
| ----------- | ------- | ---------- | ------------------- |
| 0x191E0000  | mobile  | 3          | 56 MB               |
| 0x19160000  | mobile  | 3          | 56 MB               |
| 0x19260000  | mobile  | 3          | 56 MB               |
| 0x19270000  | mobile  | 3          | 56 MB               |
| 0x191B0000  | mobile  | 3          | 56 MB               |
| 0x193B0000  | mobile  | 3          | 56 MB               |
| 0x19120000  | mobile  | 3          | 56 MB               |
| 0x19020001  | desktop | 0          | 1 MB                |
| 0x19170001  | desktop | 0          | 1 MB                |
| 0x19120001  | desktop | 0          | 1 MB                |
| 0x19320001  | desktop | 0          | 1 MB                |
| 0x19160002  | mobile  | 3          | 58 MB               |
| 0x19260002  | mobile  | 3          | 58 MB               |
| 0x191E0003  | mobile  | 3          | 41 MB               |
| 0x19260004  | mobile  | 3          | 35 MB               |
| 0x19270004  | mobile  | 3          | 58 MB               |
| 0x193B0005  | mobile  | 4          | 35 MB               |
| 0x191B0006  | mobile  | 1          | 39 MB               |
| 0x19260007  | mobile  | 3          | 35 MB               |
 
<details>
<summary>Spoiler: SKL connectors</summary>
  
`AppleIntelSKLGraphicsFramebuffer.kext`  
  
ID: 191E0000, STOLEN: 34 MB, FBMEM: 21 MB, VRAM: 1536 MB, Flags: 0x0000050F  
TOTAL STOLEN: 56 MB, TOTAL CURSOR: 1 MB (1572864 bytes), MAX STOLEN: 124 MB, MAX OVERALL: 125 MB (131608576 bytes)  
Model name: Intel HD Graphics SKL CRB  
Camellia: CamelliaDisabled (0), Freq: 1388 Hz, FreqMax: 1388 Hz  
Mobile: 1, PipeCount: 3, PortCount: 3, FBMemoryCount: 3  
[0] busId: 0x00, pipe: 8, type: 0x00000002, flags: 0x00000098 - ConnectorLVDS  
[1] busId: 0x05, pipe: 9, type: 0x00000400, flags: 0x00000187 - ConnectorDP  
[2] busId: 0x04, pipe: 10, type: 0x00000400, flags: 0x00000187 - ConnectorDP  
00000800 02000000 98000000  
01050900 00040000 87010000  
02040A00 00040000 87010000  
  
ID: 19160000, STOLEN: 34 MB, FBMEM: 21 MB, VRAM: 1536 MB, Flags: 0x0000090F  
TOTAL STOLEN: 56 MB, TOTAL CURSOR: 1 MB (1572864 bytes), MAX STOLEN: 124 MB, MAX OVERALL: 125 MB (131608576 bytes)  
Model name: Intel HD Graphics SKL CRB  
Camellia: CamelliaDisabled (0), Freq: 1388 Hz, FreqMax: 1388 Hz  
Mobile: 1, PipeCount: 3, PortCount: 3, FBMemoryCount: 3  
[0] busId: 0x00, pipe: 8, type: 0x00000002, flags: 0x00000098 - ConnectorLVDS  
[1] busId: 0x05, pipe: 9, type: 0x00000400, flags: 0x00000187 - ConnectorDP  
[2] busId: 0x04, pipe: 10, type: 0x00000400, flags: 0x00000187 - ConnectorDP  
00000800 02000000 98000000  
01050900 00040000 87010000  
02040A00 00040000 87010000  
  
ID: 19260000, STOLEN: 34 MB, FBMEM: 21 MB, VRAM: 1536 MB, Flags: 0x0000090F  
TOTAL STOLEN: 56 MB, TOTAL CURSOR: 1 MB (1572864 bytes), MAX STOLEN: 124 MB, MAX OVERALL: 125 MB (131608576 bytes)  
Model name: Intel HD Graphics SKL CRB  
Camellia: CamelliaDisabled (0), Freq: 1388 Hz, FreqMax: 1388 Hz  
Mobile: 1, PipeCount: 3, PortCount: 3, FBMemoryCount: 3  
[0] busId: 0x00, pipe: 8, type: 0x00000002, flags: 0x00000098 - ConnectorLVDS  
[1] busId: 0x05, pipe: 9, type: 0x00000400, flags: 0x00000187 - ConnectorDP  
[2] busId: 0x04, pipe: 10, type: 0x00000400, flags: 0x00000187 - ConnectorDP  
00000800 02000000 98000000  
01050900 00040000 87010000  
02040A00 00040000 87010000  
  
ID: 19270000, STOLEN: 34 MB, FBMEM: 21 MB, VRAM: 1536 MB, Flags: 0x0000090F  
TOTAL STOLEN: 56 MB, TOTAL CURSOR: 1 MB (1572864 bytes), MAX STOLEN: 124 MB, MAX OVERALL: 125 MB (131608576 bytes)  
Model name: Intel HD Graphics SKL CRB  
Camellia: CamelliaDisabled (0), Freq: 1388 Hz, FreqMax: 1388 Hz  
Mobile: 1, PipeCount: 3, PortCount: 3, FBMemoryCount: 3  
[0] busId: 0x00, pipe: 8, type: 0x00000002, flags: 0x00000098 - ConnectorLVDS  
[1] busId: 0x05, pipe: 9, type: 0x00000400, flags: 0x00000187 - ConnectorDP  
[2] busId: 0x04, pipe: 10, type: 0x00000400, flags: 0x00000187 - ConnectorDP  
00000800 02000000 98000000  
01050900 00040000 87010000  
02040A00 00040000 87010000  
  
ID: 191B0000, STOLEN: 34 MB, FBMEM: 21 MB, VRAM: 1536 MB, Flags: 0x0000110F  
TOTAL STOLEN: 56 MB, TOTAL CURSOR: 1 MB (1572864 bytes), MAX STOLEN: 124 MB, MAX OVERALL: 125 MB (131608576 bytes)  
Model name: Intel HD Graphics SKL CRB  
Camellia: CamelliaDisabled (0), Freq: 1388 Hz, FreqMax: 1388 Hz  
Mobile: 1, PipeCount: 3, PortCount: 3, FBMemoryCount: 3  
[0] busId: 0x00, pipe: 8, type: 0x00000002, flags: 0x00000098 - ConnectorLVDS  
[1] busId: 0x05, pipe: 9, type: 0x00000400, flags: 0x00000187 - ConnectorDP  
[2] busId: 0x04, pipe: 10, type: 0x00000400, flags: 0x00000187 - ConnectorDP  
00000800 02000000 98000000  
01050900 00040000 87010000  
02040A00 00040000 87010000  
  
ID: 193B0000, STOLEN: 34 MB, FBMEM: 21 MB, VRAM: 1536 MB, Flags: 0x00001187  
TOTAL STOLEN: 56 MB, TOTAL CURSOR: 1 MB (1572864 bytes), MAX STOLEN: 124 MB, MAX OVERALL: 125 MB (131608576 bytes)  
Model name: Intel HD Graphics SKL CRB  
Camellia: CamelliaDisabled (0), Freq: 1388 Hz, FreqMax: 1388 Hz  
Mobile: 1, PipeCount: 3, PortCount: 3, FBMemoryCount: 3  
[0] busId: 0x00, pipe: 8, type: 0x00000002, flags: 0x00000098 - ConnectorLVDS  
[2] busId: 0x04, pipe: 10, type: 0x00000800, flags: 0x00000187 - ConnectorHDMI  
[3] busId: 0x06, pipe: 10, type: 0x00000400, flags: 0x00000187 - ConnectorDP  
00000800 02000000 98000000  
02040A00 00080000 87010000  
03060A00 00040000 87010000  
  
ID: 19120000, STOLEN: 34 MB, FBMEM: 21 MB, VRAM: 1536 MB, Flags: 0x0000110F  
TOTAL STOLEN: 56 MB, TOTAL CURSOR: 1 MB (1572864 bytes), MAX STOLEN: 124 MB, MAX OVERALL: 125 MB (131608576 bytes)  
Model name: Intel HD Graphics SKL CRB  
Camellia: CamelliaDisabled (0), Freq: 1388 Hz, FreqMax: 1388 Hz  
Mobile: 1, PipeCount: 3, PortCount: 3, FBMemoryCount: 3  
[255] busId: 0x00, pipe: 0, type: 0x00000001, flags: 0x00000020 - ConnectorDummy  
[1] busId: 0x05, pipe: 9, type: 0x00000400, flags: 0x00000187 - ConnectorDP  
[2] busId: 0x04, pipe: 10, type: 0x00000400, flags: 0x00000187 - ConnectorDP  
FF000000 01000000 20000000  
01050900 00040000 87010000  
02040A00 00040000 87010000  
  
ID: 19020001, STOLEN: 0 bytes, FBMEM: 0 bytes, VRAM: 1536 MB, Flags: 0x00040800  
TOTAL STOLEN: 1 MB, TOTAL CURSOR: 0 bytes, MAX STOLEN: 1 MB, MAX OVERALL: 1 MB  
Model name: Intel HD Graphics SKL  
Camellia: CamelliaDisabled (0), Freq: 0 Hz, FreqMax: 0 Hz  
Mobile: 0, PipeCount: 0, PortCount: 0, FBMemoryCount: 0  
  
ID: 19170001, STOLEN: 0 bytes, FBMEM: 0 bytes, VRAM: 1536 MB, Flags: 0x00040800  
TOTAL STOLEN: 1 MB, TOTAL CURSOR: 0 bytes, MAX STOLEN: 1 MB, MAX OVERALL: 1 MB  
Model name: Intel HD Graphics SKL  
Camellia: CamelliaDisabled (0), Freq: 0 Hz, FreqMax: 0 Hz  
Mobile: 0, PipeCount: 0, PortCount: 0, FBMemoryCount: 0  
  
ID: 19120001, STOLEN: 0 bytes, FBMEM: 0 bytes, VRAM: 1536 MB, Flags: 0x00040800  
TOTAL STOLEN: 1 MB, TOTAL CURSOR: 0 bytes, MAX STOLEN: 1 MB, MAX OVERALL: 1 MB  
Model name: Intel HD Graphics SKL  
Camellia: CamelliaDisabled (0), Freq: 0 Hz, FreqMax: 0 Hz  
Mobile: 0, PipeCount: 0, PortCount: 0, FBMemoryCount: 0  
  
ID: 19320001, STOLEN: 0 bytes, FBMEM: 0 bytes, VRAM: 1536 MB, Flags: 0x00040800  
TOTAL STOLEN: 1 MB, TOTAL CURSOR: 0 bytes, MAX STOLEN: 1 MB, MAX OVERALL: 1 MB  
Model name: Intel HD Graphics SKL  
Camellia: CamelliaDisabled (0), Freq: 0 Hz, FreqMax: 0 Hz  
Mobile: 0, PipeCount: 0, PortCount: 0, FBMemoryCount: 0  
  
ID: 19160002, STOLEN: 57 MB, FBMEM: 0 bytes, VRAM: 1536 MB, Flags: 0x00830B02  
TOTAL STOLEN: 58 MB, TOTAL CURSOR: 1 MB (1572864 bytes), MAX STOLEN: 172 MB, MAX OVERALL: 173 MB (181940224 bytes)  
Model name: Intel Iris Graphics 540  
Camellia: CamelliaV3 (3), Freq: 1388 Hz, FreqMax: 1388 Hz  
Mobile: 1, PipeCount: 3, PortCount: 3, FBMemoryCount: 3  
[0] busId: 0x00, pipe: 8, type: 0x00000002, flags: 0x00000498 - ConnectorLVDS  
[1] busId: 0x05, pipe: 9, type: 0x00000400, flags: 0x000003C7 - ConnectorDP  
[2] busId: 0x04, pipe: 10, type: 0x00000400, flags: 0x000003C7 - ConnectorDP  
00000800 02000000 98040000  
01050900 00040000 C7030000  
02040A00 00040000 C7030000  
  
ID: 19260002, STOLEN: 57 MB, FBMEM: 0 bytes, VRAM: 1536 MB, Flags: 0x00E30B0A  
TOTAL STOLEN: 58 MB, TOTAL CURSOR: 1 MB (1572864 bytes), MAX STOLEN: 172 MB, MAX OVERALL: 173 MB (181940224 bytes)  
Model name: Intel Iris Graphics 540  
Camellia: CamelliaV3 (3), Freq: 1388 Hz, FreqMax: 1388 Hz  
Mobile: 1, PipeCount: 3, PortCount: 3, FBMemoryCount: 3  
[0] busId: 0x00, pipe: 8, type: 0x00000002, flags: 0x00000498 - ConnectorLVDS  
[1] busId: 0x05, pipe: 9, type: 0x00000400, flags: 0x000003C7 - ConnectorDP  
[2] busId: 0x04, pipe: 10, type: 0x00000400, flags: 0x000003C7 - ConnectorDP  
00000800 02000000 98040000  
01050900 00040000 C7030000  
02040A00 00040000 C7030000  
  
ID: 191E0003, STOLEN: 40 MB, FBMEM: 0 bytes, VRAM: 1536 MB, Flags: 0x002B0702  
TOTAL STOLEN: 41 MB, TOTAL CURSOR: 1 MB (1572864 bytes), MAX STOLEN: 121 MB, MAX OVERALL: 122 MB (128462848 bytes)  
Model name: Intel HD Graphics 515  
Camellia: CamelliaV2 (2), Freq: 1388 Hz, FreqMax: 1388 Hz  
Mobile: 1, PipeCount: 3, PortCount: 3, FBMemoryCount: 3  
[0] busId: 0x00, pipe: 8, type: 0x00000002, flags: 0x00000098 - ConnectorLVDS  
[1] busId: 0x05, pipe: 9, type: 0x00000400, flags: 0x00000181 - ConnectorDP  
[2] busId: 0x04, pipe: 10, type: 0x00000400, flags: 0x00000181 - ConnectorDP  
00000800 02000000 98000000  
01050900 00040000 81010000  
02040A00 00040000 81010000  
  
ID: 19260004, STOLEN: 34 MB, FBMEM: 0 bytes, VRAM: 1536 MB, Flags: 0x00030B0A  
TOTAL STOLEN: 35 MB, TOTAL CURSOR: 1 MB (1572864 bytes), MAX STOLEN: 103 MB, MAX OVERALL: 104 MB (109588480 bytes)  
Model name: Intel Iris Graphics 550  
Camellia: CamelliaV3 (3), Freq: 1388 Hz, FreqMax: 1388 Hz  
Mobile: 1, PipeCount: 3, PortCount: 3, FBMemoryCount: 3  
[0] busId: 0x00, pipe: 8, type: 0x00000002, flags: 0x00000498 - ConnectorLVDS  
[1] busId: 0x05, pipe: 9, type: 0x00000400, flags: 0x000001C7 - ConnectorDP  
[2] busId: 0x04, pipe: 10, type: 0x00000400, flags: 0x000001C7 - ConnectorDP  
00000800 02000000 98040000  
01050900 00040000 C7010000  
02040A00 00040000 C7010000  
  
ID: 19270004, STOLEN: 57 MB, FBMEM: 0 bytes, VRAM: 1536 MB, Flags: 0x00E30B0A  
TOTAL STOLEN: 58 MB, TOTAL CURSOR: 1 MB (1572864 bytes), MAX STOLEN: 172 MB, MAX OVERALL: 173 MB (181940224 bytes)  
Model name: Intel Iris Graphics 550  
Camellia: CamelliaV3 (3), Freq: 1388 Hz, FreqMax: 1388 Hz  
Mobile: 1, PipeCount: 3, PortCount: 3, FBMemoryCount: 3  
[0] busId: 0x00, pipe: 8, type: 0x00000002, flags: 0x00000498 - ConnectorLVDS  
[1] busId: 0x05, pipe: 9, type: 0x00000400, flags: 0x000003C7 - ConnectorDP  
[2] busId: 0x04, pipe: 10, type: 0x00000400, flags: 0x000003C7 - ConnectorDP  
00000800 02000000 98040000  
01050900 00040000 C7030000  
02040A00 00040000 C7030000  
  
ID: 193B0005, STOLEN: 34 MB, FBMEM: 0 bytes, VRAM: 1536 MB, Flags: 0x0023130A  
TOTAL STOLEN: 35 MB, TOTAL CURSOR: 1 MB (1572864 bytes), MAX STOLEN: 137 MB, MAX OVERALL: 138 MB (145244160 bytes)  
Model name: Intel Iris Pro Graphics 580  
Camellia: CamelliaDisabled (0), Freq: 1388 Hz, FreqMax: 1388 Hz  
Mobile: 1, PipeCount: 3, PortCount: 4, FBMemoryCount: 4  
[0] busId: 0x00, pipe: 8, type: 0x00000002, flags: 0x00000098 - ConnectorLVDS  
[1] busId: 0x05, pipe: 9, type: 0x00000400, flags: 0x000001C7 - ConnectorDP  
[2] busId: 0x04, pipe: 10, type: 0x00000400, flags: 0x000001C7 - ConnectorDP  
[3] busId: 0x06, pipe: 10, type: 0x00000400, flags: 0x000001C7 - ConnectorDP  
00000800 02000000 98000000  
01050900 00040000 C7010000  
02040A00 00040000 C7010000  
03060A00 00040000 C7010000  
  
ID: 191B0006, STOLEN: 38 MB, FBMEM: 0 bytes, VRAM: 1536 MB, Flags: 0x00131302  
TOTAL STOLEN: 39 MB, TOTAL CURSOR: 512 KB, MAX STOLEN: 39 MB, MAX OVERALL: 39 MB (41422848 bytes)  
Model name: Intel HD Graphics 530  
Camellia: CamelliaV3 (3), Freq: 1388 Hz, FreqMax: 1388 Hz  
Mobile: 1, PipeCount: 1, PortCount: 1, FBMemoryCount: 1  
[0] busId: 0x00, pipe: 8, type: 0x00000002, flags: 0x00000498 - ConnectorLVDS  
00000800 02000000 98040000  
  
ID: 19260007, STOLEN: 34 MB, FBMEM: 0 bytes, VRAM: 1536 MB, Flags: 0x00031302  
TOTAL STOLEN: 35 MB, TOTAL CURSOR: 1 MB (1572864 bytes), MAX STOLEN: 103 MB, MAX OVERALL: 104 MB (109588480 bytes)  
Model name: Intel Iris Pro Graphics 580  
Camellia: CamelliaDisabled (0), Freq: 1388 Hz, FreqMax: 1388 Hz  
Mobile: 1, PipeCount: 3, PortCount: 3, FBMemoryCount: 3  
[0] busId: 0x00, pipe: 8, type: 0x00000002, flags: 0x00000098 - ConnectorLVDS  
[1] busId: 0x05, pipe: 9, type: 0x00000400, flags: 0x000001C7 - ConnectorDP  
[2] busId: 0x04, pipe: 10, type: 0x00000400, flags: 0x000001C7 - ConnectorDP  
00000800 02000000 98000000  
01050900 00040000 C7010000  
02040A00 00040000 C7010000  
  
Note, that without AAPL,ig-platform-id the following ID is assumed: 19120000  
</details>
<br>

***Native supported DevIDs:*** 

- `0x1916`
- `0x191E`
- `0x1926`
- `0x1927`
- `0x1912`
- `0x1932`
- `0x1902`
- `0x1917`
- `0x193B`
- `0x191B`

***Recommended framebuffers:*** 

- Desktop :
  - `0x19120000` (default)
- Laptop :
  - `0x19160000` (default)
- Empty Framebuffer :
  - `0x19120001` (default)  
  
## Intel (U)HD Graphics 610-650 ([Kaby Lake](https://en.wikipedia.org/wiki/Kaby_Lake) and [Amber Lake Y](https://en.wikipedia.org/wiki/Kaby_Lake#List_of_8th_generation_Amber_Lake_Y_processors) processors)

> Supported since macOS 10.12.6 (`UHD617 Amber Lake Y` supported since macOS 10.14.1)  

***KBL framebuffer list:***

| Framebuffer | Type    | Connectors | TOTAL STOLEN Memory |
| ----------- | ------- | ---------- | ------------------- |
| 0x591E0000  | mobile  | 3          | 35 MB               |
| 0x87C00000  | mobile  | 3          | 35 MB               |
| 0x59160000  | mobile  | 3          | 35 MB               |
| 0x59230000  | desktop | 3          | 39 MB               |
| 0x59260000  | desktop | 3          | 39 MB               |
| 0x59270000  | desktop | 3          | 39 MB               |
| 0x59270009  | mobile  | 3          | 39 MB               |
| 0x59160009  | mobile  | 3          | 39 MB               |
| 0x59120000  | desktop | 3          | 39 MB               |
| 0x591B0000  | mobile  | 3          | 39 MB               |
| 0x591E0001  | mobile  | 3          | 39 MB               |
| 0x59180002  | mobile  | 0          | 1 MB                |
| 0x59120003  | mobile  | 0          | 1 MB                |
| 0x59260007  | desktop | 3          | 79 MB               |
| 0x59270004  | mobile  | 3          | 58 MB               |
| 0x59260002  | mobile  | 3          | 58 MB               |
| 0x87C00005  | mobile  | 3          | 58 MB               |
| 0x591C0005  | mobile  | 3          | 58 MB               |
| 0x591B0006  | mobile  | 1          | 39 MB               |

<details>
<summary>Spoiler: KBL connectors</summary>
  
`AppleIntelKBLGraphicsFramebuffer.kext`  
  
ID: 591E0000, STOLEN: 34 MB, FBMEM: 0 bytes, VRAM: 1536 MB, Flags: 0x0000078B  
TOTAL STOLEN: 35 MB, TOTAL CURSOR: 1 MB (1572864 bytes), MAX STOLEN: 103 MB, MAX OVERALL: 104 MB (109588480 bytes)  
Model name: Intel HD Graphics KBL CRB  
Camellia: CamelliaDisabled (0), Freq: 1388 Hz, FreqMax: 1388 Hz  
Mobile: 1, PipeCount: 3, PortCount: 3, FBMemoryCount: 3  
[0] busId: 0x00, pipe: 8, type: 0x00000002, flags: 0x00000098 - ConnectorLVDS  
[1] busId: 0x05, pipe: 9, type: 0x00000400, flags: 0x00000187 - ConnectorDP  
[2] busId: 0x04, pipe: 10, type: 0x00000400, flags: 0x00000187 - ConnectorDP  
00000800 02000000 98000000  
01050900 00040000 87010000  
02040A00 00040000 87010000  
  
ID: 87C00000, STOLEN: 34 MB, FBMEM: 0 bytes, VRAM: 1536 MB, Flags: 0x0000078B  
TOTAL STOLEN: 35 MB, TOTAL CURSOR: 1 MB (1572864 bytes), MAX STOLEN: 103 MB, MAX OVERALL: 104 MB (109588480 bytes)  
Model name: Intel HD Graphics KBL CRB  
Camellia: CamelliaDisabled (0), Freq: 1388 Hz, FreqMax: 1388 Hz  
Mobile: 1, PipeCount: 3, PortCount: 3, FBMemoryCount: 3  
[0] busId: 0x00, pipe: 8, type: 0x00000002, flags: 0x00000098 - ConnectorLVDS  
[1] busId: 0x05, pipe: 9, type: 0x00000400, flags: 0x00000187 - ConnectorDP  
[2] busId: 0x04, pipe: 10, type: 0x00000400, flags: 0x00000187 - ConnectorDP  
00000800 02000000 98000000  
01050900 00040000 87010000  
02040A00 00040000 87010000  
  
ID: 59160000, STOLEN: 34 MB, FBMEM: 0 bytes, VRAM: 1536 MB, Flags: 0x00000B0B  
TOTAL STOLEN: 35 MB, TOTAL CURSOR: 1 MB (1572864 bytes), MAX STOLEN: 103 MB, MAX OVERALL: 104 MB (109588480 bytes)  
Model name: Intel HD Graphics KBL CRB  
Camellia: CamelliaDisabled (0), Freq: 1388 Hz, FreqMax: 1388 Hz  
Mobile: 1, PipeCount: 3, PortCount: 3, FBMemoryCount: 3  
[0] busId: 0x00, pipe: 8, type: 0x00000002, flags: 0x00000098 - ConnectorLVDS  
[1] busId: 0x05, pipe: 9, type: 0x00000400, flags: 0x00000187 - ConnectorDP  
[2] busId: 0x04, pipe: 10, type: 0x00000800, flags: 0x00000187 - ConnectorHDMI  
00000800 02000000 98000000  
01050900 00040000 87010000  
02040A00 00080000 87010000  
  
ID: 59230000, STOLEN: 38 MB, FBMEM: 0 bytes, VRAM: 1536 MB, Flags: 0x00030B8B  
TOTAL STOLEN: 39 MB, TOTAL CURSOR: 1 MB (1572864 bytes), MAX STOLEN: 115 MB, MAX OVERALL: 116 MB (122171392 bytes)  
Model name: Intel HD Graphics KBL CRB  
Camellia: CamelliaDisabled (0), Freq: 1388 Hz, FreqMax: 1388 Hz  
Mobile: 0, PipeCount: 3, PortCount: 3, FBMemoryCount: 3  
[0] busId: 0x00, pipe: 8, type: 0x00000002, flags: 0x00000098 - ConnectorLVDS  
[1] busId: 0x05, pipe: 9, type: 0x00000400, flags: 0x00000187 - ConnectorDP  
[2] busId: 0x04, pipe: 10, type: 0x00000400, flags: 0x00000187 - ConnectorDP  
00000800 02000000 98000000  
01050900 00040000 87010000  
02040A00 00040000 87010000  
  
ID: 59260000, STOLEN: 38 MB, FBMEM: 0 bytes, VRAM: 1536 MB, Flags: 0x00030B8B  
TOTAL STOLEN: 39 MB, TOTAL CURSOR: 1 MB (1572864 bytes), MAX STOLEN: 115 MB, MAX OVERALL: 116 MB (122171392 bytes)  
Model name: Intel HD Graphics KBL CRB  
Camellia: CamelliaDisabled (0), Freq: 1388 Hz, FreqMax: 1388 Hz  
Mobile: 0, PipeCount: 3, PortCount: 3, FBMemoryCount: 3  
[0] busId: 0x00, pipe: 8, type: 0x00000002, flags: 0x00000098 - ConnectorLVDS  
[1] busId: 0x05, pipe: 9, type: 0x00000400, flags: 0x00000187 - ConnectorDP  
[2] busId: 0x04, pipe: 10, type: 0x00000400, flags: 0x00000187 - ConnectorDP  
00000800 02000000 98000000  
01050900 00040000 87010000  
02040A00 00040000 87010000  
  
ID: 59270000, STOLEN: 38 MB, FBMEM: 0 bytes, VRAM: 1536 MB, Flags: 0x00030B8B  
TOTAL STOLEN: 39 MB, TOTAL CURSOR: 1 MB (1572864 bytes), MAX STOLEN: 115 MB, MAX OVERALL: 116 MB (122171392 bytes)  
Model name: Intel HD Graphics KBL CRB  
Camellia: CamelliaDisabled (0), Freq: 1388 Hz, FreqMax: 1388 Hz  
Mobile: 0, PipeCount: 3, PortCount: 3, FBMemoryCount: 3  
[0] busId: 0x00, pipe: 8, type: 0x00000002, flags: 0x00000098 - ConnectorLVDS  
[1] busId: 0x05, pipe: 9, type: 0x00000400, flags: 0x00000187 - ConnectorDP  
[2] busId: 0x04, pipe: 10, type: 0x00000400, flags: 0x00000187 - ConnectorDP  
00000800 02000000 98000000  
01050900 00040000 87010000  
02040A00 00040000 87010000  
  
ID: 59270009, STOLEN: 38 MB, FBMEM: 0 bytes, VRAM: 1536 MB, Flags: 0x00830B0A  
TOTAL STOLEN: 39 MB, TOTAL CURSOR: 1 MB (1572864 bytes), MAX STOLEN: 115 MB, MAX OVERALL: 116 MB (122171392 bytes)  
Model name: Intel HD Graphics KBL CRB  
Camellia: CamelliaV3 (3), Freq: 1388 Hz, FreqMax: 1388 Hz  
Mobile: 1, PipeCount: 3, PortCount: 3, FBMemoryCount: 3  
[0] busId: 0x00, pipe: 8, type: 0x00000002, flags: 0x00000098 - ConnectorLVDS  
[1] busId: 0x05, pipe: 9, type: 0x00000400, flags: 0x000001C7 - ConnectorDP  
[2] busId: 0x04, pipe: 10, type: 0x00000400, flags: 0x000001C7 - ConnectorDP  
00000800 02000000 98000000  
01050900 00040000 C7010000  
02040A00 00040000 C7010000  
  
ID: 59160009, STOLEN: 38 MB, FBMEM: 0 bytes, VRAM: 1536 MB, Flags: 0x00830B0A  
TOTAL STOLEN: 39 MB, TOTAL CURSOR: 1 MB (1572864 bytes), MAX STOLEN: 115 MB, MAX OVERALL: 116 MB (122171392 bytes)  
Model name: Intel HD Graphics KBL CRB  
Camellia: CamelliaV3 (3), Freq: 1388 Hz, FreqMax: 1388 Hz  
Mobile: 1, PipeCount: 3, PortCount: 3, FBMemoryCount: 3  
[0] busId: 0x00, pipe: 8, type: 0x00000002, flags: 0x00000098 - ConnectorLVDS  
[1] busId: 0x05, pipe: 9, type: 0x00000400, flags: 0x000001C7 - ConnectorDP  
[2] busId: 0x04, pipe: 10, type: 0x00000400, flags: 0x000001C7 - ConnectorDP  
00000800 02000000 98000000  
01050900 00040000 C7010000  
02040A00 00040000 C7010000  
  
ID: 59120000, STOLEN: 38 MB, FBMEM: 0 bytes, VRAM: 1536 MB, Flags: 0x0000110B  
TOTAL STOLEN: 39 MB, TOTAL CURSOR: 1 MB (1572864 bytes), MAX STOLEN: 115 MB, MAX OVERALL: 116 MB (122171392 bytes)  
Model name: Intel HD Graphics KBL CRB  
Camellia: CamelliaDisabled (0), Freq: 1388 Hz, FreqMax: 1388 Hz  
Mobile: 0, PipeCount: 3, PortCount: 3, FBMemoryCount: 3  
[1] busId: 0x05, pipe: 9, type: 0x00000400, flags: 0x00000187 - ConnectorDP  
[2] busId: 0x04, pipe: 10, type: 0x00000400, flags: 0x00000187 - ConnectorDP  
[3] busId: 0x06, pipe: 10, type: 0x00000400, flags: 0x00000187 - ConnectorDP  
01050900 00040000 87010000  
02040A00 00040000 87010000  
03060A00 00040000 87010000  
  
ID: 591B0000, STOLEN: 38 MB, FBMEM: 21 MB, VRAM: 1536 MB, Flags: 0x0000130B  
TOTAL STOLEN: 39 MB, TOTAL CURSOR: 1 MB (1572864 bytes), MAX STOLEN: 136 MB, MAX OVERALL: 137 MB (144191488 bytes)  
Model name: Intel HD Graphics KBL CRB  
Camellia: CamelliaDisabled (0), Freq: 1388 Hz, FreqMax: 1388 Hz  
Mobile: 1, PipeCount: 3, PortCount: 3, FBMemoryCount: 3  
[0] busId: 0x00, pipe: 8, type: 0x00000002, flags: 0x00000098 - ConnectorLVDS  
[2] busId: 0x04, pipe: 10, type: 0x00000800, flags: 0x00000187 - ConnectorHDMI  
[3] busId: 0x06, pipe: 10, type: 0x00000400, flags: 0x00000187 - ConnectorDP  
00000800 02000000 98000000  
02040A00 00080000 87010000  
03060A00 00040000 87010000  
  
ID: 591E0001, STOLEN: 38 MB, FBMEM: 0 bytes, VRAM: 1536 MB, Flags: 0x002B0702  
TOTAL STOLEN: 39 MB, TOTAL CURSOR: 1 MB (1572864 bytes), MAX STOLEN: 115 MB, MAX OVERALL: 116 MB (122171392 bytes)  
Model name: Intel HD Graphics 615  
Camellia: CamelliaV2 (2), Freq: 1388 Hz, FreqMax: 1388 Hz  
Mobile: 1, PipeCount: 3, PortCount: 3, FBMemoryCount: 3  
[0] busId: 0x00, pipe: 8, type: 0x00000002, flags: 0x00000098 - ConnectorLVDS  
[1] busId: 0x05, pipe: 9, type: 0x00000400, flags: 0x00000181 - ConnectorDP  
[2] busId: 0x04, pipe: 10, type: 0x00000400, flags: 0x00000181 - ConnectorDP  
00000800 02000000 98000000  
01050900 00040000 81010000  
02040A00 00040000 81010000  
  
ID: 59180002, STOLEN: 0 bytes, FBMEM: 0 bytes, VRAM: 1536 MB, Flags: 0x00001000  
TOTAL STOLEN: 1 MB, TOTAL CURSOR: 0 bytes, MAX STOLEN: 1 MB, MAX OVERALL: 1 MB  
Model name: Intel HD Graphics KBL  
Camellia: CamelliaDisabled (0), Freq: 1388 Hz, FreqMax: 1388 Hz  
Mobile: 1, PipeCount: 0, PortCount: 0, FBMemoryCount: 0  
  
ID: 59120003, STOLEN: 0 bytes, FBMEM: 0 bytes, VRAM: 1536 MB, Flags: 0x00001000  
TOTAL STOLEN: 1 MB, TOTAL CURSOR: 0 bytes, MAX STOLEN: 1 MB, MAX OVERALL: 1 MB  
Model name: Intel HD Graphics KBL  
Camellia: CamelliaDisabled (0), Freq: 1388 Hz, FreqMax: 1388 Hz  
Mobile: 1, PipeCount: 0, PortCount: 0, FBMemoryCount: 0  
  
ID: 59260007, STOLEN: 57 MB, FBMEM: 21 MB, VRAM: 1536 MB, Flags: 0x00830B0E  
TOTAL STOLEN: 79 MB, TOTAL CURSOR: 1 MB (1572864 bytes), MAX STOLEN: 193 MB, MAX OVERALL: 194 MB (203960320 bytes)  
Model name: Intel Iris Plus Graphics 640  
Camellia: CamelliaDisabled (0), Freq: 1388 Hz, FreqMax: 1388 Hz  
Mobile: 0, PipeCount: 3, PortCount: 3, FBMemoryCount: 3  
[0] busId: 0x00, pipe: 8, type: 0x00000002, flags: 0x00000098 - ConnectorLVDS  
[1] busId: 0x05, pipe: 9, type: 0x00000400, flags: 0x000003C7 - ConnectorDP  
[2] busId: 0x04, pipe: 10, type: 0x00000400, flags: 0x000003C7 - ConnectorDP  
00000800 02000000 98000000  
01050900 00040000 C7030000  
02040A00 00040000 C7030000  
  
ID: 59270004, STOLEN: 57 MB, FBMEM: 0 bytes, VRAM: 1536 MB, Flags: 0x00E30B0A  
TOTAL STOLEN: 58 MB, TOTAL CURSOR: 1 MB (1572864 bytes), MAX STOLEN: 172 MB, MAX OVERALL: 173 MB (181940224 bytes)  
Model name: Intel Iris Plus Graphics 650  
Camellia: CamelliaV3 (3), Freq: 1388 Hz, FreqMax: 1388 Hz  
Mobile: 1, PipeCount: 3, PortCount: 3, FBMemoryCount: 3  
[0] busId: 0x00, pipe: 8, type: 0x00000002, flags: 0x00000498 - ConnectorLVDS  
[1] busId: 0x05, pipe: 9, type: 0x00000400, flags: 0x000003C7 - ConnectorDP  
[2] busId: 0x04, pipe: 10, type: 0x00000400, flags: 0x000003C7 - ConnectorDP  
00000800 02000000 98040000  
01050900 00040000 C7030000  
02040A00 00040000 C7030000  
  
ID: 59260002, STOLEN: 57 MB, FBMEM: 0 bytes, VRAM: 1536 MB, Flags: 0x00E30B0A  
TOTAL STOLEN: 58 MB, TOTAL CURSOR: 1 MB (1572864 bytes), MAX STOLEN: 172 MB, MAX OVERALL: 173 MB (181940224 bytes)  
Model name: Intel Iris Plus Graphics 640  
Camellia: CamelliaV3 (3), Freq: 1388 Hz, FreqMax: 1388 Hz  
Mobile: 1, PipeCount: 3, PortCount: 3, FBMemoryCount: 3  
[0] busId: 0x00, pipe: 8, type: 0x00000002, flags: 0x00000498 - ConnectorLVDS  
[1] busId: 0x05, pipe: 9, type: 0x00000400, flags: 0x000003C7 - ConnectorDP  
[2] busId: 0x04, pipe: 10, type: 0x00000400, flags: 0x000003C7 - ConnectorDP  
00000800 02000000 98040000  
01050900 00040000 C7030000  
02040A00 00040000 C7030000  
  
ID: 87C00005, STOLEN: 57 MB, FBMEM: 0 bytes, VRAM: 1536 MB, Flags: 0x00A30702  
TOTAL STOLEN: 58 MB, TOTAL CURSOR: 1 MB (1572864 bytes), MAX STOLEN: 172 MB, MAX OVERALL: 173 MB (181940224 bytes)  
Model name: Intel UHD Graphics 617  
Camellia: CamelliaV3 (3), Freq: 1388 Hz, FreqMax: 1388 Hz  
Mobile: 1, PipeCount: 3, PortCount: 3, FBMemoryCount: 3  
[0] busId: 0x00, pipe: 8, type: 0x00000002, flags: 0x00000098 - ConnectorLVDS  
[1] busId: 0x05, pipe: 9, type: 0x00000400, flags: 0x000003C7 - ConnectorDP  
[2] busId: 0x04, pipe: 10, type: 0x00000400, flags: 0x000003C7 - ConnectorDP  
00000800 02000000 98000000  
01050900 00040000 C7030000  
02040A00 00040000 C7030000  
  
ID: 591C0005, STOLEN: 57 MB, FBMEM: 0 bytes, VRAM: 1536 MB, Flags: 0x00A30702  
TOTAL STOLEN: 58 MB, TOTAL CURSOR: 1 MB (1572864 bytes), MAX STOLEN: 172 MB, MAX OVERALL: 173 MB (181940224 bytes)  
Model name: Intel UHD Graphics 617  
Camellia: CamelliaV3 (3), Freq: 1388 Hz, FreqMax: 1388 Hz  
Mobile: 1, PipeCount: 3, PortCount: 3, FBMemoryCount: 3  
[0] busId: 0x00, pipe: 8, type: 0x00000002, flags: 0x00000098 - ConnectorLVDS  
[1] busId: 0x05, pipe: 9, type: 0x00000400, flags: 0x000003C7 - ConnectorDP  
[2] busId: 0x04, pipe: 10, type: 0x00000400, flags: 0x000003C7 - ConnectorDP  
00000800 02000000 98000000  
01050900 00040000 C7030000  
02040A00 00040000 C7030000  
  
ID: 591B0006, STOLEN: 38 MB, FBMEM: 0 bytes, VRAM: 1536 MB, Flags: 0x00031302  
TOTAL STOLEN: 39 MB, TOTAL CURSOR: 512 KB, MAX STOLEN: 39 MB, MAX OVERALL: 39 MB (41422848 bytes)  
Model name: Intel HD Graphics 630  
Camellia: CamelliaV3 (3), Freq: 1388 Hz, FreqMax: 1388 Hz  
Mobile: 1, PipeCount: 1, PortCount: 1, FBMemoryCount: 1  
[0] busId: 0x00, pipe: 8, type: 0x00000002, flags: 0x00000498 - ConnectorLVDS  
00000800 02000000 98040000  
  
Note, that without AAPL,ig-platform-id the following ID is assumed: 59160000  
</details>
<br>

***Native supported DevIDs:***

- `0x5912`
- `0x5916`
- `0x591B`
- `0x591C`
- `0x591E`
- `0x5926`
- `0x5927`
- `0x5923`
- `0x87C0`

***Recommended framebuffers:***

- Desktop :
  - `0x59160000` (default)
  - `0x59120000` (recommended)
- Laptop -
  - `0x591B0000` (default)
- Empty Framebuffer
  - `0x59120003` (default)  
  
For UHD620 ([Kaby Lake Refresh](https://en.wikipedia.org/wiki/Kaby_Lake#List_of_8th_generation_Kaby_Lake_R_processors)) fake `device-id` `16590000` for `IGPU`.
![kbl-r_igpu](./Img/kbl-r_igpu.png)  
  
## Intel UHD Graphics 610-655 ([Coffee Lake](https://en.wikipedia.org/wiki/Coffee_Lake) and [Comet Lake](https://en.wikipedia.org/wiki/Comet_Lake) processors)  

> Supported since macOS 10.14 (`UHD630 Comet Lake` supported since macOS 10.15.4, recommended 10.15.5)  
  
***CFL framebuffer list:***

| Framebuffer | Type    | Connectors | TOTAL STOLEN Memory |
| ----------- | ------- | ---------- | ------------------- |
| 0x3EA50009  | mobile  | 3          | 58 MB               |
| 0x3E920009  | mobile  | 3          | 58 MB               |
| 0x3E9B0009  | mobile  | 3          | 58 MB               |
| 0x3EA50000  | mobile  | 3          | 58 MB               |
| 0x3E920000  | mobile  | 3          | 58 MB               |
| 0x3E000000  | mobile  | 3          | 58 MB               |
| 0x3E9B0000  | mobile  | 3          | 58 MB               |
| 0x3EA50004  | mobile  | 3          | 58 MB               |
| 0x3EA50005  | mobile  | 3          | 58 MB               |
| 0x3EA60005  | mobile  | 3          | 58 MB               |
| 0x3E9B0006  | mobile  | 1          | 39 MB               |
| 0x3E9B0008  | mobile  | 1          | 58 MB               |
| 0x3E9B0007  | desktop | 3          | 58 MB               |
| 0x3E920003  | desktop | 0          | 1 MB                |
| 0x3E910003  | desktop | 0          | 1 MB                |
| 0x3E980003  | desktop | 0          | 1 MB                |
| 0x9BC80003  | desktop | 0          | 1 MB                |
| 0x9BC50003  | desktop | 0          | 1 MB                |
| 0x9BC40003  | desktop | 0          | 1 MB                |

<details>
<summary>Spoiler: CFL connectors</summary>
  
`AppleIntelCFLGraphicsFramebuffer.kext`  
  
ID: 3EA50009, STOLEN: 57 MB, FBMEM: 0 bytes, VRAM: 1536 MB, Flags: 0x00830B0A  
TOTAL STOLEN: 58 MB, TOTAL CURSOR: 1 MB (1572864 bytes), MAX STOLEN: 172 MB, MAX OVERALL: 173 MB (181940224 bytes)  
Model name: Intel HD Graphics CFL CRB  
Camellia: CamelliaV3 (3), Freq: 0 Hz, FreqMax: 0 Hz  
Mobile: 1, PipeCount: 3, PortCount: 3, FBMemoryCount: 3  
[0] busId: 0x00, pipe: 8, type: 0x00000002, flags: 0x00000098 - ConnectorLVDS  
[1] busId: 0x05, pipe: 9, type: 0x00000400, flags: 0x000001C7 - ConnectorDP  
[2] busId: 0x04, pipe: 10, type: 0x00000400, flags: 0x000001C7 - ConnectorDP  
00000800 02000000 98000000  
01050900 00040000 C7010000  
02040A00 00040000 C7010000  
  
ID: 3E920009, STOLEN: 57 MB, FBMEM: 0 bytes, VRAM: 1536 MB, Flags: 0x0083130A  
TOTAL STOLEN: 58 MB, TOTAL CURSOR: 1 MB (1572864 bytes), MAX STOLEN: 172 MB, MAX OVERALL: 173 MB (181940224 bytes)  
Model name: Intel HD Graphics CFL CRB  
Camellia: CamelliaV3 (3), Freq: 0 Hz, FreqMax: 0 Hz  
Mobile: 1, PipeCount: 3, PortCount: 3, FBMemoryCount: 3  
[0] busId: 0x00, pipe: 8, type: 0x00000002, flags: 0x00000098 - ConnectorLVDS  
[255] busId: 0x00, pipe: 0, type: 0x00000001, flags: 0x00000020 - ConnectorDummy  
[255] busId: 0x00, pipe: 0, type: 0x00000001, flags: 0x00000020 - ConnectorDummy  
00000800 02000000 98000000  
FF000000 01000000 20000000  
FF000000 01000000 20000000  
  
ID: 3E9B0009, STOLEN: 57 MB, FBMEM: 0 bytes, VRAM: 1536 MB, Flags: 0x0083130A  
TOTAL STOLEN: 58 MB, TOTAL CURSOR: 1 MB (1572864 bytes), MAX STOLEN: 172 MB, MAX OVERALL: 173 MB (181940224 bytes)  
Model name: Intel HD Graphics CFL CRB  
Camellia: CamelliaV3 (3), Freq: 0 Hz, FreqMax: 0 Hz  
Mobile: 1, PipeCount: 3, PortCount: 3, FBMemoryCount: 3  
[0] busId: 0x00, pipe: 8, type: 0x00000002, flags: 0x00000098 - ConnectorLVDS  
[1] busId: 0x05, pipe: 9, type: 0x00000400, flags: 0x00000187 - ConnectorDP  
[2] busId: 0x04, pipe: 10, type: 0x00000400, flags: 0x00000187 - ConnectorDP  
00000800 02000000 98000000  
01050900 00040000 87010000  
02040A00 00040000 87010000  
  
ID: 3EA50000, STOLEN: 57 MB, FBMEM: 0 bytes, VRAM: 1536 MB, Flags: 0x00030B0B  
TOTAL STOLEN: 58 MB, TOTAL CURSOR: 1 MB (1572864 bytes), MAX STOLEN: 172 MB, MAX OVERALL: 173 MB (181940224 bytes)  
Model name: Intel HD Graphics CFL CRB  
Camellia: CamelliaDisabled (0), Freq: 0 Hz, FreqMax: 0 Hz  
Mobile: 1, PipeCount: 3, PortCount: 3, FBMemoryCount: 3  
[0] busId: 0x00, pipe: 8, type: 0x00000002, flags: 0x00000098 - ConnectorLVDS  
[1] busId: 0x05, pipe: 9, type: 0x00000400, flags: 0x00000187 - ConnectorDP  
[2] busId: 0x04, pipe: 10, type: 0x00000400, flags: 0x00000187 - ConnectorDP  
00000800 02000000 98000000  
01050900 00040000 87010000  
02040A00 00040000 87010000  
  
ID: 3E920000, STOLEN: 57 MB, FBMEM: 0 bytes, VRAM: 1536 MB, Flags: 0x0000130B  
TOTAL STOLEN: 58 MB, TOTAL CURSOR: 1 MB (1572864 bytes), MAX STOLEN: 172 MB, MAX OVERALL: 173 MB (181940224 bytes)  
Model name: Intel HD Graphics CFL CRB  
Camellia: CamelliaDisabled (0), Freq: 0 Hz, FreqMax: 0 Hz  
Mobile: 1, PipeCount: 3, PortCount: 3, FBMemoryCount: 3  
[0] busId: 0x00, pipe: 8, type: 0x00000002, flags: 0x00000098 - ConnectorLVDS  
[1] busId: 0x05, pipe: 9, type: 0x00000400, flags: 0x00000187 - ConnectorDP  
[2] busId: 0x04, pipe: 10, type: 0x00000400, flags: 0x00000187 - ConnectorDP  
00000800 02000000 98000000  
01050900 00040000 87010000  
02040A00 00040000 87010000  
  
ID: 3E000000, STOLEN: 57 MB, FBMEM: 0 bytes, VRAM: 1536 MB, Flags: 0x0000130B  
TOTAL STOLEN: 58 MB, TOTAL CURSOR: 1 MB (1572864 bytes), MAX STOLEN: 172 MB, MAX OVERALL: 173 MB (181940224 bytes)  
Model name: Intel HD Graphics CFL CRB  
Camellia: CamelliaDisabled (0), Freq: 0 Hz, FreqMax: 0 Hz  
Mobile: 1, PipeCount: 3, PortCount: 3, FBMemoryCount: 3  
[0] busId: 0x00, pipe: 8, type: 0x00000002, flags: 0x00000098 - ConnectorLVDS  
[1] busId: 0x05, pipe: 9, type: 0x00000400, flags: 0x00000187 - ConnectorDP  
[2] busId: 0x04, pipe: 10, type: 0x00000400, flags: 0x00000187 - ConnectorDP  
00000800 02000000 98000000  
01050900 00040000 87010000  
02040A00 00040000 87010000  
  
ID: 3E9B0000, STOLEN: 57 MB, FBMEM: 0 bytes, VRAM: 1536 MB, Flags: 0x0000130B  
TOTAL STOLEN: 58 MB, TOTAL CURSOR: 1 MB (1572864 bytes), MAX STOLEN: 172 MB, MAX OVERALL: 173 MB (181940224 bytes)  
Model name: Intel HD Graphics CFL CRB  
Camellia: CamelliaDisabled (0), Freq: 0 Hz, FreqMax: 0 Hz  
Mobile: 1, PipeCount: 3, PortCount: 3, FBMemoryCount: 3  
[0] busId: 0x00, pipe: 8, type: 0x00000002, flags: 0x00000098 - ConnectorLVDS  
[1] busId: 0x05, pipe: 9, type: 0x00000400, flags: 0x00000187 - ConnectorDP  
[2] busId: 0x04, pipe: 10, type: 0x00000400, flags: 0x00000187 - ConnectorDP  
00000800 02000000 98000000  
01050900 00040000 87010000  
02040A00 00040000 87010000  
  
ID: 3EA50004, STOLEN: 57 MB, FBMEM: 0 bytes, VRAM: 1536 MB, Flags: 0x00E30B0A  
TOTAL STOLEN: 58 MB, TOTAL CURSOR: 1 MB (1572864 bytes), MAX STOLEN: 172 MB, MAX OVERALL: 173 MB (181940224 bytes)  
Model name: Intel Iris Plus Graphics 655  
Camellia: CamelliaV3 (3), Freq: 0 Hz, FreqMax: 0 Hz  
Mobile: 1, PipeCount: 3, PortCount: 3, FBMemoryCount: 3  
[0] busId: 0x00, pipe: 8, type: 0x00000002, flags: 0x00000498 - ConnectorLVDS  
[1] busId: 0x05, pipe: 9, type: 0x00000400, flags: 0x000003C7 - ConnectorDP  
[2] busId: 0x04, pipe: 10, type: 0x00000400, flags: 0x000003C7 - ConnectorDP  
00000800 02000000 98040000  
01050900 00040000 C7030000  
02040A00 00040000 C7030000  
  
ID: 3EA50005, STOLEN: 57 MB, FBMEM: 0 bytes, VRAM: 1536 MB, Flags: 0x00E30B0A  
TOTAL STOLEN: 58 MB, TOTAL CURSOR: 1 MB (1572864 bytes), MAX STOLEN: 172 MB, MAX OVERALL: 173 MB (181940224 bytes)  
Model name: Intel Iris Plus Graphics 655  
Camellia: CamelliaV3 (3), Freq: 0 Hz, FreqMax: 0 Hz  
Mobile: 1, PipeCount: 3, PortCount: 3, FBMemoryCount: 3  
[0] busId: 0x00, pipe: 8, type: 0x00000002, flags: 0x00000498 - ConnectorLVDS  
[1] busId: 0x05, pipe: 9, type: 0x00000400, flags: 0x000003C7 - ConnectorDP  
[2] busId: 0x04, pipe: 10, type: 0x00000400, flags: 0x000003C7 - ConnectorDP  
00000800 02000000 98040000  
01050900 00040000 C7030000  
02040A00 00040000 C7030000  
  
ID: 3EA60005, STOLEN: 57 MB, FBMEM: 0 bytes, VRAM: 1536 MB, Flags: 0x00E30B0A  
TOTAL STOLEN: 58 MB, TOTAL CURSOR: 1 MB (1572864 bytes), MAX STOLEN: 172 MB, MAX OVERALL: 173 MB (181940224 bytes)  
Model name: Intel Iris Plus Graphics 645  
Camellia: CamelliaV3 (3), Freq: 0 Hz, FreqMax: 0 Hz  
Mobile: 1, PipeCount: 3, PortCount: 3, FBMemoryCount: 3  
[0] busId: 0x00, pipe: 8, type: 0x00000002, flags: 0x00000498 - ConnectorLVDS  
[1] busId: 0x05, pipe: 9, type: 0x00000400, flags: 0x000003C7 - ConnectorDP  
[2] busId: 0x04, pipe: 10, type: 0x00000400, flags: 0x000003C7 - ConnectorDP  
00000800 02000000 98040000  
01050900 00040000 C7030000  
02040A00 00040000 C7030000  
  
ID: 3E9B0006, STOLEN: 38 MB, FBMEM: 0 bytes, VRAM: 1536 MB, Flags: 0x00131302  
TOTAL STOLEN: 39 MB, TOTAL CURSOR: 512 KB, MAX STOLEN: 39 MB, MAX OVERALL: 39 MB (41422848 bytes)  
Model name: Intel UHD Graphics 630  
Camellia: CamelliaV3 (3), Freq: 0 Hz, FreqMax: 0 Hz  
Mobile: 1, PipeCount: 1, PortCount: 1, FBMemoryCount: 1  
[0] busId: 0x00, pipe: 8, type: 0x00000002, flags: 0x00000498 - ConnectorLVDS  
00000800 02000000 98040000  
  
ID: 3E9B0008, STOLEN: 57 MB, FBMEM: 0 bytes, VRAM: 1536 MB, Flags: 0x00031302  
TOTAL STOLEN: 58 MB, TOTAL CURSOR: 512 KB, MAX STOLEN: 58 MB, MAX OVERALL: 58 MB (61345792 bytes)  
Model name: Intel UHD Graphics 630  
Camellia: CamelliaV3 (3), Freq: 0 Hz, FreqMax: 0 Hz  
Mobile: 1, PipeCount: 1, PortCount: 1, FBMemoryCount: 1  
[0] busId: 0x00, pipe: 8, type: 0x00000002, flags: 0x00000098 - ConnectorLVDS  
00000800 02000000 98000000  

ID: 3E9B0007, STOLEN: 57 MB, FBMEM: 0 bytes, VRAM: 1536 MB, Flags: 0x00801302  
TOTAL STOLEN: 58 MB, TOTAL CURSOR: 1 MB (1572864 bytes), MAX STOLEN: 172 MB, MAX OVERALL: 173 MB (181940224 bytes)  
Model name: Intel UHD Graphics 630  
Camellia: CamelliaDisabled (0), Freq: 0 Hz, FreqMax: 0 Hz  
Mobile: 0, PipeCount: 3, PortCount: 3, FBMemoryCount: 3  
[1] busId: 0x05, pipe: 9, type: 0x00000400, flags: 0x000003C7 - ConnectorDP  
[2] busId: 0x04, pipe: 10, type: 0x00000400, flags: 0x000003C7 - ConnectorDP  
[3] busId: 0x06, pipe: 8, type: 0x00000400, flags: 0x000003C7 - ConnectorDP  
01050900 00040000 C7030000  
02040A00 00040000 C7030000  
03060800 00040000 C7030000  
  
ID: 3E920003, STOLEN: 0 bytes, FBMEM: 0 bytes, VRAM: 1536 MB, Flags: 0x00001000  
TOTAL STOLEN: 1 MB, TOTAL CURSOR: 0 bytes, MAX STOLEN: 1 MB, MAX OVERALL: 1 MB  
Model name: Intel HD Graphics CFL  
Camellia: CamelliaDisabled (0), Freq: 0 Hz, FreqMax: 0 Hz  
Mobile: 0, PipeCount: 0, PortCount: 0, FBMemoryCount: 0  
  
ID: 3E910003, STOLEN: 0 bytes, FBMEM: 0 bytes, VRAM: 1536 MB, Flags: 0x00001000  
TOTAL STOLEN: 1 MB, TOTAL CURSOR: 0 bytes, MAX STOLEN: 1 MB, MAX OVERALL: 1 MB  
Model name: Intel HD Graphics CFL  
Camellia: CamelliaDisabled (0), Freq: 0 Hz, FreqMax: 0 Hz  
Mobile: 0, PipeCount: 0, PortCount: 0, FBMemoryCount: 0  
  
ID: 3E980003, STOLEN: 0 bytes, FBMEM: 0 bytes, VRAM: 1536 MB, Flags: 0x00001000  
TOTAL STOLEN: 1 MB, TOTAL CURSOR: 0 bytes, MAX STOLEN: 1 MB, MAX OVERALL: 1 MB  
Model name: Intel HD Graphics CFL  
Camellia: CamelliaDisabled (0), Freq: 0 Hz, FreqMax: 0 Hz  
Mobile: 0, PipeCount: 0, PortCount: 0, FBMemoryCount: 0  
  
ID: 9BC80003, STOLEN: 0 bytes, FBMEM: 0 bytes, VRAM: 1536 MB, Flags: 0x00001000  
TOTAL STOLEN: 1 MB, TOTAL CURSOR: 0 bytes, MAX STOLEN: 1 MB, MAX OVERALL: 1 MB  
Model name: Intel HD Graphics CFL  
Camellia: CamelliaDisabled (0), Freq: 0 Hz, FreqMax: 0 Hz  
Mobile: 0, PipeCount: 0, PortCount: 0, FBMemoryCount: 0  
  
ID: 9BC50003, STOLEN: 0 bytes, FBMEM: 0 bytes, VRAM: 1536 MB, Flags: 0x00001000  
TOTAL STOLEN: 1 MB, TOTAL CURSOR: 0 bytes, MAX STOLEN: 1 MB, MAX OVERALL: 1 MB  
Model name: Intel HD Graphics CFL  
Camellia: CamelliaDisabled (0), Freq: 0 Hz, FreqMax: 0 Hz  
Mobile: 0, PipeCount: 0, PortCount: 0, FBMemoryCount: 0  
  
ID: 9BC40003, STOLEN: 0 bytes, FBMEM: 0 bytes, VRAM: 1536 MB, Flags: 0x00001000  
TOTAL STOLEN: 1 MB, TOTAL CURSOR: 0 bytes, MAX STOLEN: 1 MB, MAX OVERALL: 1 MB  
Model name: Intel HD Graphics CFL  
Camellia: CamelliaDisabled (0), Freq: 0 Hz, FreqMax: 0 Hz  
Mobile: 0, PipeCount: 0, PortCount: 0, FBMemoryCount: 0  
  
Note, that without AAPL,ig-platform-id the following ID is assumed: 3EA50000  
</details>
<br>

***Native supported DevIDs:***

- `0x3E9B`
- `0x3EA5`
- `0x3EA6`
- `0x3E92`
- `0x3E91`
- `0x3E98`
- `0x9BC8`
- `0x9BC5`
- `0x9BC4`

***Recommended framebuffers:***

- Desktop :
  - `0x3EA50000` (default)
  - `0x3E9B0007` (recommended)
- Laptop :
  - `0x3EA50009` (default)
- Empty framebuffer (CFL) :
  - `0x3E910003` (default)
- Empty framebuffer (CML) :
  - `0x9BC80003` (default)  
  
If you are using a 9th generation [Coffee Lake Refresh](https://en.wikipedia.org/wiki/Coffee_Lake#List_of_9th_generation_Coffee_Lake_processors) processor, it is necessary to fake `device-id` `923E0000` for `IGPU`. Starting with macOS 10.14.4 the fake is not necessary.  
![cfl-r_igpu](./Img/cfl-r_igpu.png)  

For UHD620 ([Whiskey Lake](https://en.wikipedia.org/wiki/Whiskey_Lake_(microarchitecture))) fake `device-id` `A53E0000` for `IGPU`.  
![WhiskeyLake](./Img/WhiskeyLake.png)
  
<details>
<summary>Spoiler: macOS 10.13 and CFL</summary>
Installing 10.13 on the Coffee Lake platform makes sense only if there is a reason, like having discrete NVIDIA Maxwell / Pascal graphics with absent 10.14 web drivers.  
  
There is a special build of macOS High Sierra 10.13.6 (17G2208), which has native support for Coffee Lake graphics: [link1](https://drive.google.com/file/d/1FyPvo81K8qEXhiEuwDX3mAHMg1ZMdiYS/view), [link2](https://mega.nz/#!GNgDTDob!N3jediG_xrzJPRFi9bQ0MtAFCKbOl33QvQp9tRUSwhQ). This version has no [empty framebuffers](https://www.applelife.ru/threads/zavod-intel-quick-sync-video.817923/) (0 connectors) and there is no dev.id 0x3E91.  
To have [empty framebuffer](https://www.applelife.ru/threads/zavod-intel-quick-sync-video.817923/) (0 connectors) this special build requires installing AppleIntelCFLGraphicsFramebuffer.kext from 10.14 or newer.  
For `IGPU` with dev.id 0x3E91 fake the id with 0x3E92 (`device-id` `923E0000`).  
The 3025 and newer updates with Coffee Lake support are as limited as the initial special build.  
  
And you can always enable UHD630 in macOS 10.13 using the fake `device-id` of a Kaby Lake HD630.  
![kbl](./Img/kbl.png)  
Use the Kaby Lake HD630 framebuffer (specify the framebuffer explicitly!)  
</details>
  
## Intel Iris Plus Graphics ([Ice Lake](https://en.wikipedia.org/wiki/Ice_Lake_(microprocessor)) processors)

> Supported since macOS 10.15.4  
  
***ICL framebuffer list:***

| Framebuffer | Type   | Connectors | TOTAL STOLEN Memory |
| ----------- | ------ | ---------- | ------------------- |
| 0xFF050000  | mobile | 3          | 193 MB?             |
| 0x8A710000  | mobile | 6          | 193 MB?             |
| 0x8A700000  | mobile | 6          | 193 MB?             |
| 0x8A510000  | mobile | 6          | 193 MB?             |
| 0x8A5C0000  | mobile | 6          | 193 MB?             |
| 0x8A5D0000  | mobile | 6          | 193 MB?             |
| 0x8A520000  | mobile | 6          | 193 MB?             |
| 0x8A530000  | mobile | 6          | 193 MB?             |
| 0x8A5A0000  | mobile | 6          | 193 MB?             |
| 0x8A5B0000  | mobile | 6          | 193 MB?             |
| 0x8A710001  | mobile | 5          | 193 MB?             |
| 0x8A700001  | mobile | 5          | 193 MB?             |
| 0x8A510001  | mobile | 3          | 193 MB?             |
| 0x8A5C0001  | mobile | 3          | 193 MB?             |
| 0x8A5D0001  | mobile | 3          | 193 MB?             |
| 0x8A520001  | mobile | 5          | 193 MB?             |
| 0x8A530001  | mobile | 5          | 193 MB?             |
| 0x8A5A0001  | mobile | 5          | 193 MB?             |
| 0x8A5B0001  | mobile | 5          | 193 MB?             |
| 0x8A510002  | mobile | 3          | 193 MB?             |
| 0x8A5C0002  | mobile | 3          | 193 MB?             |
| 0x8A520002  | mobile | 5          | 193 MB?             |
| 0x8A530002  | mobile | 5          | 193 MB?             |

<details>
<summary>Spoiler: ICL connectors</summary>
  
`AppleIntelICLLPGraphicsFramebuffer.kext`  
  
ID: FF050000, STOLEN: 64 MB, FBMEM: 0 bytes, VRAM: 1536 MB, Flags: 0x00000300  
TOTAL STOLEN: 193 MB?, TOTAL CURSOR: 1 MB (1572864 bytes), MAX STOLEN: 193 MB, MAX OVERALL: 194 MB (203960320 bytes)  
Model name: Intel HD Graphics ICL SIM  
Camellia: CamelliaDisabled (0), Freq: 0 Hz, FreqMax: 0 Hz  
Mobile: 1, PipeCount: 3, PortCount: 3, FBMemoryCount: 3  
[0] busId: 0x00, pipe: 0, type: 0x00000002, flags: 0x00000018 - ConnectorLVDS  
[1] busId: 0x02, pipe: 1, type: 0x00000400, flags: 0x00000201 - ConnectorDP  
[2] busId: 0x09, pipe: 1, type: 0x00000400, flags: 0x00000201 - ConnectorDP  
00000000 00000000 00000000 00000000 02000000 18000000  
01000000 02000000 01000000 00000000 00040000 01020000  
02000000 09000000 01000000 01000000 00040000 01020000  

ID: 8A710000, STOLEN: 64 MB, FBMEM: 0 bytes, VRAM: 1536 MB, Flags: 0x00008301  
TOTAL STOLEN: 193 MB?, TOTAL CURSOR: 1 MB (1572864 bytes), MAX STOLEN: 193 MB, MAX OVERALL: 194 MB (203972608 bytes)  
Model name: Intel HD Graphics ICL RVP  
Camellia: CamelliaDisabled (0), Freq: 0 Hz, FreqMax: 0 Hz  
Mobile: 1, PipeCount: 3, PortCount: 6, FBMemoryCount: 3  
[0] busId: 0x00, pipe: 0, type: 0x00000002, flags: 0x00000018 - ConnectorLVDS  
[1] busId: 0x02, pipe: 1, type: 0x00000400, flags: 0x00000281 - ConnectorDP  
[2] busId: 0x09, pipe: 1, type: 0x00000400, flags: 0x00000281 - ConnectorDP  
[3] busId: 0x0A, pipe: 1, type: 0x00000400, flags: 0x00000281 - ConnectorDP  
[4] busId: 0x0B, pipe: 1, type: 0x00000400, flags: 0x00000281 - ConnectorDP  
[5] busId: 0x0C, pipe: 1, type: 0x00000400, flags: 0x00000281 - ConnectorDP  
00000000 00000000 00000000 00000000 02000000 18000000  
01000000 02000000 01000000 00000000 00040000 81020000  
02000000 09000000 01000000 01000000 00040000 81020000  
03000000 0A000000 01000000 01000000 00040000 81020000  
04000000 0B000000 01000000 01000000 00040000 81020000  
05000000 0C000000 01000000 01000000 00040000 81020000  
  
ID: 8A700000, STOLEN: 64 MB, FBMEM: 0 bytes, VRAM: 1536 MB, Flags: 0x00018301  
TOTAL STOLEN: 193 MB?, TOTAL CURSOR: 1 MB (1572864 bytes), MAX STOLEN: 193 MB, MAX OVERALL: 194 MB (203972608 bytes)  
Model name: Intel HD Graphics ICL RVP  
Camellia: CamelliaDisabled (0), Freq: 0 Hz, FreqMax: 0 Hz  
Mobile: 1, PipeCount: 3, PortCount: 6, FBMemoryCount: 3  
[0] busId: 0x00, pipe: 0, type: 0x00000002, flags: 0x00000018 - ConnectorLVDS  
[1] busId: 0x02, pipe: 1, type: 0x00000400, flags: 0x00000281 - ConnectorDP  
[2] busId: 0x09, pipe: 1, type: 0x00000400, flags: 0x00000281 - ConnectorDP  
[3] busId: 0x0A, pipe: 1, type: 0x00000400, flags: 0x00000281 - ConnectorDP  
[4] busId: 0x0B, pipe: 1, type: 0x00000400, flags: 0x00000281 - ConnectorDP  
[5] busId: 0x0C, pipe: 1, type: 0x00000400, flags: 0x00000281 - ConnectorDP  
00000000 00000000 00000000 00000000 02000000 18000000  
01000000 02000000 01000000 00000000 00040000 81020000  
02000000 09000000 01000000 01000000 00040000 81020000  
03000000 0A000000 01000000 01000000 00040000 81020000  
04000000 0B000000 01000000 01000000 00040000 81020000  
05000000 0C000000 01000000 01000000 00040000 81020000  
  
ID: 8A510000, STOLEN: 64 MB, FBMEM: 0 bytes, VRAM: 1536 MB, Flags: 0x00008305  
TOTAL STOLEN: 193 MB?, TOTAL CURSOR: 1 MB (1572864 bytes), MAX STOLEN: 193 MB, MAX OVERALL: 194 MB (203972608 bytes)  
Model name: Intel HD Graphics ICL RVP  
Camellia: CamelliaDisabled (0), Freq: 0 Hz, FreqMax: 0 Hz  
Mobile: 1, PipeCount: 3, PortCount: 6, FBMemoryCount: 3  
[0] busId: 0x00, pipe: 0, type: 0x00000002, flags: 0x00000018 - ConnectorLVDS  
[1] busId: 0x02, pipe: 1, type: 0x00000400, flags: 0x00000281 - ConnectorDP  
[2] busId: 0x09, pipe: 1, type: 0x00000400, flags: 0x00000281 - ConnectorDP  
[3] busId: 0x0A, pipe: 1, type: 0x00000400, flags: 0x00000281 - ConnectorDP  
[4] busId: 0x0B, pipe: 1, type: 0x00000400, flags: 0x00000281 - ConnectorDP  
[5] busId: 0x0C, pipe: 1, type: 0x00000400, flags: 0x00000281 - ConnectorDP  
00000000 00000000 00000000 00000000 02000000 18000000  
01000000 02000000 01000000 00000000 00040000 81020000  
02000000 09000000 01000000 01000000 00040000 81020000  
03000000 0A000000 01000000 01000000 00040000 81020000  
04000000 0B000000 01000000 01000000 00040000 81020000  
05000000 0C000000 01000000 01000000 00040000 81020000  
  
ID: 8A5C0000, STOLEN: 64 MB, FBMEM: 0 bytes, VRAM: 1536 MB, Flags: 0x00008305  
TOTAL STOLEN: 193 MB?, TOTAL CURSOR: 1 MB (1572864 bytes), MAX STOLEN: 193 MB, MAX OVERALL: 194 MB (203972608 bytes)  
Model name: Intel HD Graphics ICL RVP  
Camellia: CamelliaDisabled (0), Freq: 0 Hz, FreqMax: 0 Hz  
Mobile: 1, PipeCount: 3, PortCount: 6, FBMemoryCount: 3  
[0] busId: 0x00, pipe: 0, type: 0x00000002, flags: 0x00000018 - ConnectorLVDS  
[1] busId: 0x02, pipe: 1, type: 0x00000400, flags: 0x00000281 - ConnectorDP  
[2] busId: 0x09, pipe: 1, type: 0x00000400, flags: 0x00000281 - ConnectorDP  
[3] busId: 0x0A, pipe: 1, type: 0x00000400, flags: 0x00000281 - ConnectorDP  
[4] busId: 0x0B, pipe: 1, type: 0x00000400, flags: 0x00000281 - ConnectorDP  
[5] busId: 0x0C, pipe: 1, type: 0x00000400, flags: 0x00000281 - ConnectorDP  
00000000 00000000 00000000 00000000 02000000 18000000  
01000000 02000000 01000000 00000000 00040000 81020000  
02000000 09000000 01000000 01000000 00040000 81020000  
03000000 0A000000 01000000 01000000 00040000 81020000  
04000000 0B000000 01000000 01000000 00040000 81020000  
05000000 0C000000 01000000 01000000 00040000 81020000  
  
ID: 8A5D0000, STOLEN: 64 MB, FBMEM: 0 bytes, VRAM: 1536 MB, Flags: 0x00008301  
TOTAL STOLEN: 193 MB?, TOTAL CURSOR: 1 MB (1572864 bytes), MAX STOLEN: 193 MB, MAX OVERALL: 194 MB (203972608 bytes)  
Model name: Intel HD Graphics ICL RVP  
Camellia: CamelliaDisabled (0), Freq: 0 Hz, FreqMax: 0 Hz  
Mobile: 1, PipeCount: 3, PortCount: 6, FBMemoryCount: 3  
[0] busId: 0x00, pipe: 0, type: 0x00000002, flags: 0x00000018 - ConnectorLVDS  
[1] busId: 0x02, pipe: 1, type: 0x00000400, flags: 0x00000281 - ConnectorDP  
[2] busId: 0x09, pipe: 1, type: 0x00000400, flags: 0x00000281 - ConnectorDP  
[3] busId: 0x0A, pipe: 1, type: 0x00000400, flags: 0x00000281 - ConnectorDP  
[4] busId: 0x0B, pipe: 1, type: 0x00000400, flags: 0x00000281 - ConnectorDP  
[5] busId: 0x0C, pipe: 1, type: 0x00000400, flags: 0x00000281 - ConnectorDP  
00000000 00000000 00000000 00000000 02000000 18000000  
01000000 02000000 01000000 00000000 00040000 81020000  
02000000 09000000 01000000 01000000 00040000 81020000  
03000000 0A000000 01000000 01000000 00040000 81020000  
04000000 0B000000 01000000 01000000 00040000 81020000  
05000000 0C000000 01000000 01000000 00040000 81020000  
  
ID: 8A520000, STOLEN: 64 MB, FBMEM: 0 bytes, VRAM: 1536 MB, Flags: 0x00008305  
TOTAL STOLEN: 193 MB?, TOTAL CURSOR: 1 MB (1572864 bytes), MAX STOLEN: 193 MB, MAX OVERALL: 194 MB (203972608 bytes)  
Model name: Intel HD Graphics ICL RVP  
Camellia: CamelliaDisabled (0), Freq: 0 Hz, FreqMax: 0 Hz  
Mobile: 1, PipeCount: 3, PortCount: 6, FBMemoryCount: 3  
[0] busId: 0x00, pipe: 0, type: 0x00000002, flags: 0x00000018 - ConnectorLVDS  
[1] busId: 0x02, pipe: 1, type: 0x00000400, flags: 0x00000281 - ConnectorDP  
[2] busId: 0x09, pipe: 1, type: 0x00000400, flags: 0x00000281 - ConnectorDP  
[3] busId: 0x0A, pipe: 1, type: 0x00000400, flags: 0x00000281 - ConnectorDP  
[4] busId: 0x0B, pipe: 1, type: 0x00000400, flags: 0x00000281 - ConnectorDP  
[5] busId: 0x0C, pipe: 1, type: 0x00000400, flags: 0x00000281 - ConnectorDP  
00000000 00000000 00000000 00000000 02000000 18000000  
01000000 02000000 01000000 00000000 00040000 81020000  
02000000 09000000 01000000 01000000 00040000 81020000  
03000000 0A000000 01000000 01000000 00040000 81020000  
04000000 0B000000 01000000 01000000 00040000 81020000  
05000000 0C000000 01000000 01000000 00040000 81020000  
  
ID: 8A530000, STOLEN: 64 MB, FBMEM: 0 bytes, VRAM: 1536 MB, Flags: 0x00008305  
TOTAL STOLEN: 193 MB?, TOTAL CURSOR: 1 MB (1572864 bytes), MAX STOLEN: 193 MB, MAX OVERALL: 194 MB (203972608 bytes)  
Model name: Intel HD Graphics ICL RVP  
Camellia: CamelliaDisabled (0), Freq: 0 Hz, FreqMax: 0 Hz  
Mobile: 1, PipeCount: 3, PortCount: 6, FBMemoryCount: 3  
[0] busId: 0x00, pipe: 0, type: 0x00000002, flags: 0x00000018 - ConnectorLVDS  
[1] busId: 0x02, pipe: 1, type: 0x00000400, flags: 0x00000281 - ConnectorDP  
[2] busId: 0x09, pipe: 1, type: 0x00000400, flags: 0x00000281 - ConnectorDP  
[3] busId: 0x0A, pipe: 1, type: 0x00000400, flags: 0x00000281 - ConnectorDP  
[4] busId: 0x0B, pipe: 1, type: 0x00000400, flags: 0x00000281 - ConnectorDP  
[5] busId: 0x0C, pipe: 1, type: 0x00000400, flags: 0x00000281 - ConnectorDP  
00000000 00000000 00000000 00000000 02000000 18000000  
01000000 02000000 01000000 00000000 00040000 81020000  
02000000 09000000 01000000 01000000 00040000 81020000  
03000000 0A000000 01000000 01000000 00040000 81020000  
04000000 0B000000 01000000 01000000 00040000 81020000  
05000000 0C000000 01000000 01000000 00040000 81020000  
  
ID: 8A5A0000, STOLEN: 64 MB, FBMEM: 0 bytes, VRAM: 1536 MB, Flags: 0x00008305  
TOTAL STOLEN: 193 MB?, TOTAL CURSOR: 1 MB (1572864 bytes), MAX STOLEN: 193 MB, MAX OVERALL: 194 MB (203972608 bytes)  
Model name: Intel HD Graphics ICL RVP  
Camellia: CamelliaDisabled (0), Freq: 0 Hz, FreqMax: 0 Hz  
Mobile: 1, PipeCount: 3, PortCount: 6, FBMemoryCount: 3  
[0] busId: 0x00, pipe: 0, type: 0x00000002, flags: 0x00000018 - ConnectorLVDS  
[1] busId: 0x02, pipe: 1, type: 0x00000400, flags: 0x00000281 - ConnectorDP  
[2] busId: 0x09, pipe: 1, type: 0x00000400, flags: 0x00000281 - ConnectorDP  
[3] busId: 0x0A, pipe: 1, type: 0x00000400, flags: 0x00000281 - ConnectorDP  
[4] busId: 0x0B, pipe: 1, type: 0x00000400, flags: 0x00000281 - ConnectorDP  
[5] busId: 0x0C, pipe: 1, type: 0x00000400, flags: 0x00000281 - ConnectorDP  
00000000 00000000 00000000 00000000 02000000 18000000  
01000000 02000000 01000000 00000000 00040000 81020000  
02000000 09000000 01000000 01000000 00040000 81020000  
03000000 0A000000 01000000 01000000 00040000 81020000  
04000000 0B000000 01000000 01000000 00040000 81020000  
05000000 0C000000 01000000 01000000 00040000 81020000  
  
ID: 8A5B0000, STOLEN: 64 MB, FBMEM: 0 bytes, VRAM: 1536 MB, Flags: 0x00008301  
TOTAL STOLEN: 193 MB?, TOTAL CURSOR: 1 MB (1572864 bytes), MAX STOLEN: 193 MB, MAX OVERALL: 194 MB (203972608 bytes)  
Model name: Intel HD Graphics ICL RVP  
Camellia: CamelliaDisabled (0), Freq: 0 Hz, FreqMax: 0 Hz  
Mobile: 1, PipeCount: 3, PortCount: 6, FBMemoryCount: 3  
[0] busId: 0x00, pipe: 0, type: 0x00000002, flags: 0x00000018 - ConnectorLVDS  
[1] busId: 0x02, pipe: 1, type: 0x00000400, flags: 0x00000281 - ConnectorDP  
[2] busId: 0x09, pipe: 1, type: 0x00000400, flags: 0x00000281 - ConnectorDP  
[3] busId: 0x0A, pipe: 1, type: 0x00000400, flags: 0x00000281 - ConnectorDP  
[4] busId: 0x0B, pipe: 1, type: 0x00000400, flags: 0x00000281 - ConnectorDP  
[5] busId: 0x0C, pipe: 1, type: 0x00000400, flags: 0x00000281 - ConnectorDP  
00000000 00000000 00000000 00000000 02000000 18000000  
01000000 02000000 01000000 00000000 00040000 81020000  
02000000 09000000 01000000 01000000 00040000 81020000  
03000000 0A000000 01000000 01000000 00040000 81020000  
04000000 0B000000 01000000 01000000 00040000 81020000  
05000000 0C000000 01000000 01000000 00040000 81020000  
  
ID: 8A710001, STOLEN: 64 MB, FBMEM: 0 bytes, VRAM: 1536 MB, Flags: 0x0000A300  
TOTAL STOLEN: 193 MB?, TOTAL CURSOR: 1 MB (1572864 bytes), MAX STOLEN: 193 MB, MAX OVERALL: 194 MB (203968512 bytes)  
Model name: Intel HD Graphics ICL RVP BigSur  
Camellia: CamelliaV3 (3), Freq: 0 Hz, FreqMax: 0 Hz  
Mobile: 1, PipeCount: 3, PortCount: 5, FBMemoryCount: 3  
[0] busId: 0x00, pipe: 0, type: 0x00000002, flags: 0x00000018 - ConnectorLVDS  
[2] busId: 0x09, pipe: 1, type: 0x00000400, flags: 0x000002C1 - ConnectorDP  
[3] busId: 0x0A, pipe: 1, type: 0x00000400, flags: 0x000002C1 - ConnectorDP  
[4] busId: 0x0B, pipe: 1, type: 0x00000400, flags: 0x000002C1 - ConnectorDP  
[5] busId: 0x0C, pipe: 1, type: 0x00000400, flags: 0x000002C1 - ConnectorDP  
00000000 00000000 00000000 00000000 02000000 18000000  
02000000 09000000 01000000 01000000 00040000 C1020000  
03000000 0A000000 01000000 01000000 00040000 C1020000  
04000000 0B000000 01000000 01000000 00040000 C1020000  
05000000 0C000000 01000000 01000000 00040000 C1020000  
  
ID: 8A700001, STOLEN: 64 MB, FBMEM: 0 bytes, VRAM: 1536 MB, Flags: 0x0001A304  
TOTAL STOLEN: 193 MB?, TOTAL CURSOR: 1 MB (1572864 bytes), MAX STOLEN: 193 MB, MAX OVERALL: 194 MB (203968512 bytes)  
Model name: Intel HD Graphics ICL RVP BigSur  
Camellia: CamelliaV3 (3), Freq: 0 Hz, FreqMax: 0 Hz  
Mobile: 1, PipeCount: 3, PortCount: 5, FBMemoryCount: 3  
[0] busId: 0x00, pipe: 0, type: 0x00000002, flags: 0x00000018 - ConnectorLVDS  
[2] busId: 0x09, pipe: 1, type: 0x00000400, flags: 0x000002C1 - ConnectorDP  
[3] busId: 0x0A, pipe: 1, type: 0x00000400, flags: 0x000002C1 - ConnectorDP  
[4] busId: 0x0B, pipe: 1, type: 0x00000400, flags: 0x000002C1 - ConnectorDP  
[5] busId: 0x0C, pipe: 1, type: 0x00000400, flags: 0x000002C1 - ConnectorDP  
00000000 00000000 00000000 00000000 02000000 18000000  
02000000 09000000 01000000 01000000 00040000 C1020000  
03000000 0A000000 01000000 01000000 00040000 C1020000  
04000000 0B000000 01000000 01000000 00040000 C1020000  
05000000 0C000000 01000000 01000000 00040000 C1020000  
  
ID: 8A510001, STOLEN: 64 MB, FBMEM: 0 bytes, VRAM: 1536 MB, Flags: 0x0000E304  
TOTAL STOLEN: 193 MB?, TOTAL CURSOR: 1 MB (1572864 bytes), MAX STOLEN: 193 MB, MAX OVERALL: 194 MB (203960320 bytes)  
Model name: Intel HD Graphics ICL RVP BigSur  
Camellia: CamelliaV3 (3), Freq: 0 Hz, FreqMax: 0 Hz  
Mobile: 1, PipeCount: 3, PortCount: 3, FBMemoryCount: 3  
[0] busId: 0x00, pipe: 0, type: 0x00000002, flags: 0x00000018 - ConnectorLVDS  
[2] busId: 0x09, pipe: 1, type: 0x00000400, flags: 0x000002C1 - ConnectorDP  
[3] busId: 0x0A, pipe: 1, type: 0x00000400, flags: 0x000002C1 - ConnectorDP  
00000000 00000000 00000000 00000000 02000000 18000000  
02000000 09000000 01000000 01000000 00040000 C1020000  
03000000 0A000000 01000000 01000000 00040000 C1020000  
  
ID: 8A5C0001, STOLEN: 64 MB, FBMEM: 0 bytes, VRAM: 1536 MB, Flags: 0x0000A304  
TOTAL STOLEN: 193 MB?, TOTAL CURSOR: 1 MB (1572864 bytes), MAX STOLEN: 193 MB, MAX OVERALL: 194 MB (203960320 bytes)  
Model name: Intel HD Graphics ICL RVP BigSur  
Camellia: CamelliaV3 (3), Freq: 0 Hz, FreqMax: 0 Hz  
Mobile: 1, PipeCount: 3, PortCount: 3, FBMemoryCount: 3  
[0] busId: 0x00, pipe: 0, type: 0x00000002, flags: 0x00000018 - ConnectorLVDS  
[2] busId: 0x09, pipe: 1, type: 0x00000400, flags: 0x000002C1 - ConnectorDP  
[3] busId: 0x0A, pipe: 1, type: 0x00000400, flags: 0x000002C1 - ConnectorDP  
00000000 00000000 00000000 00000000 02000000 18000000  
02000000 09000000 01000000 01000000 00040000 C1020000  
03000000 0A000000 01000000 01000000 00040000 C1020000  
  
ID: 8A5D0001, STOLEN: 64 MB, FBMEM: 0 bytes, VRAM: 1536 MB, Flags: 0x0000A300  
TOTAL STOLEN: 193 MB?, TOTAL CURSOR: 1 MB (1572864 bytes), MAX STOLEN: 193 MB, MAX OVERALL: 194 MB (203960320 bytes)  
Model name: Intel HD Graphics ICL RVP BigSur  
Camellia: CamelliaV3 (3), Freq: 0 Hz, FreqMax: 0 Hz  
Mobile: 1, PipeCount: 3, PortCount: 3, FBMemoryCount: 3  
[0] busId: 0x00, pipe: 0, type: 0x00000002, flags: 0x00000018 - ConnectorLVDS  
[2] busId: 0x09, pipe: 1, type: 0x00000400, flags: 0x000002C1 - ConnectorDP  
[3] busId: 0x0A, pipe: 1, type: 0x00000400, flags: 0x000002C1 - ConnectorDP  
00000000 00000000 00000000 00000000 02000000 18000000  
02000000 09000000 01000000 01000000 00040000 C1020000  
03000000 0A000000 01000000 01000000 00040000 C1020000  
  
ID: 8A520001, STOLEN: 64 MB, FBMEM: 0 bytes, VRAM: 1536 MB, Flags: 0x0000E304  
TOTAL STOLEN: 193 MB?, TOTAL CURSOR: 1 MB (1572864 bytes), MAX STOLEN: 193 MB, MAX OVERALL: 194 MB (203968512 bytes)  
Model name: Intel HD Graphics ICL RVP BigSur  
Camellia: CamelliaV3 (3), Freq: 0 Hz, FreqMax: 0 Hz  
Mobile: 1, PipeCount: 3, PortCount: 5, FBMemoryCount: 3  
[0] busId: 0x00, pipe: 0, type: 0x00000002, flags: 0x00000118 - ConnectorLVDS  
[2] busId: 0x09, pipe: 1, type: 0x00000400, flags: 0x000002C1 - ConnectorDP  
[3] busId: 0x0A, pipe: 1, type: 0x00000400, flags: 0x000002C1 - ConnectorDP  
[4] busId: 0x0B, pipe: 1, type: 0x00000400, flags: 0x000002C1 - ConnectorDP  
[5] busId: 0x0C, pipe: 1, type: 0x00000400, flags: 0x000002C1 - ConnectorDP  
00000000 00000000 00000000 00000000 02000000 18010000  
02000000 09000000 01000000 01000000 00040000 C1020000  
03000000 0A000000 01000000 01000000 00040000 C1020000  
04000000 0B000000 01000000 01000000 00040000 C1020000  
05000000 0C000000 01000000 01000000 00040000 C1020000  
  
ID: 8A530001, STOLEN: 64 MB, FBMEM: 0 bytes, VRAM: 1536 MB, Flags: 0x0000E304  
TOTAL STOLEN: 193 MB?, TOTAL CURSOR: 1 MB (1572864 bytes), MAX STOLEN: 193 MB, MAX OVERALL: 194 MB (203968512 bytes)  
Model name: Intel HD Graphics ICL RVP BigSur  
Camellia: CamelliaV3 (3), Freq: 0 Hz, FreqMax: 0 Hz  
Mobile: 1, PipeCount: 3, PortCount: 5, FBMemoryCount: 3  
[0] busId: 0x00, pipe: 0, type: 0x00000002, flags: 0x00000118 - ConnectorLVDS  
[2] busId: 0x09, pipe: 1, type: 0x00000400, flags: 0x000002C1 - ConnectorDP  
[3] busId: 0x0A, pipe: 1, type: 0x00000400, flags: 0x000002C1 - ConnectorDP  
[4] busId: 0x0B, pipe: 1, type: 0x00000400, flags: 0x000002C1 - ConnectorDP  
[5] busId: 0x0C, pipe: 1, type: 0x00000400, flags: 0x000002C1 - ConnectorDP  
00000000 00000000 00000000 00000000 02000000 18010000  
02000000 09000000 01000000 01000000 00040000 C1020000  
03000000 0A000000 01000000 01000000 00040000 C1020000  
04000000 0B000000 01000000 01000000 00040000 C1020000  
05000000 0C000000 01000000 01000000 00040000 C1020000  
  
ID: 8A5A0001, STOLEN: 64 MB, FBMEM: 0 bytes, VRAM: 1536 MB, Flags: 0x0000A304  
TOTAL STOLEN: 193 MB?, TOTAL CURSOR: 1 MB (1572864 bytes), MAX STOLEN: 193 MB, MAX OVERALL: 194 MB (203968512 bytes)  
Model name: Intel HD Graphics ICL RVP BigSur  
Camellia: CamelliaV3 (3), Freq: 0 Hz, FreqMax: 0 Hz  
Mobile: 1, PipeCount: 3, PortCount: 5, FBMemoryCount: 3  
[0] busId: 0x00, pipe: 0, type: 0x00000002, flags: 0x00000118 - ConnectorLVDS  
[2] busId: 0x09, pipe: 1, type: 0x00000400, flags: 0x000002C1 - ConnectorDP  
[3] busId: 0x0A, pipe: 1, type: 0x00000400, flags: 0x000002C1 - ConnectorDP  
[4] busId: 0x0B, pipe: 1, type: 0x00000400, flags: 0x000002C1 - ConnectorDP  
[5] busId: 0x0C, pipe: 1, type: 0x00000400, flags: 0x000002C1 - ConnectorDP  
00000000 00000000 00000000 00000000 02000000 18010000  
02000000 09000000 01000000 01000000 00040000 C1020000  
03000000 0A000000 01000000 01000000 00040000 C1020000  
04000000 0B000000 01000000 01000000 00040000 C1020000  
05000000 0C000000 01000000 01000000 00040000 C1020000  
  
ID: 8A5B0001, STOLEN: 64 MB, FBMEM: 0 bytes, VRAM: 1536 MB, Flags: 0x0000A300  
TOTAL STOLEN: 193 MB?, TOTAL CURSOR: 1 MB (1572864 bytes), MAX STOLEN: 193 MB, MAX OVERALL: 194 MB (203968512 bytes)  
Model name: Intel HD Graphics ICL RVP BigSur  
Camellia: CamelliaV3 (3), Freq: 0 Hz, FreqMax: 0 Hz  
Mobile: 1, PipeCount: 3, PortCount: 5, FBMemoryCount: 3  
[0] busId: 0x00, pipe: 0, type: 0x00000002, flags: 0x00000118 - ConnectorLVDS  
[2] busId: 0x09, pipe: 1, type: 0x00000400, flags: 0x000002C1 - ConnectorDP  
[3] busId: 0x0A, pipe: 1, type: 0x00000400, flags: 0x000002C1 - ConnectorDP  
[4] busId: 0x0B, pipe: 1, type: 0x00000400, flags: 0x000002C1 - ConnectorDP  
[5] busId: 0x0C, pipe: 1, type: 0x00000400, flags: 0x000002C1 - ConnectorDP  
00000000 00000000 00000000 00000000 02000000 18010000  
02000000 09000000 01000000 01000000 00040000 C1020000  
03000000 0A000000 01000000 01000000 00040000 C1020000  
04000000 0B000000 01000000 01000000 00040000 C1020000  
05000000 0C000000 01000000 01000000 00040000 C1020000  
  
ID: 8A510002, STOLEN: 64 MB, FBMEM: 0 bytes, VRAM: 1536 MB, Flags: 0x0000E304  
TOTAL STOLEN: 193 MB?, TOTAL CURSOR: 1 MB (1572864 bytes), MAX STOLEN: 193 MB, MAX OVERALL: 194 MB (203960320 bytes)  
Model name: Intel Iris Plus Graphics  
Camellia: CamelliaV3 (3), Freq: 0 Hz, FreqMax: 0 Hz  
Mobile: 1, PipeCount: 3, PortCount: 3, FBMemoryCount: 3  
[0] busId: 0x00, pipe: 0, type: 0x00000002, flags: 0x00000018 - ConnectorLVDS  
[2] busId: 0x09, pipe: 1, type: 0x00000400, flags: 0x000002C1 - ConnectorDP  
[3] busId: 0x0A, pipe: 1, type: 0x00000400, flags: 0x000002C1 - ConnectorDP  
00000000 00000000 00000000 00000000 02000000 18000000  
02000000 09000000 01000000 01000000 00040000 C1020000  
03000000 0A000000 01000000 01000000 00040000 C1020000  
  
ID: 8A5C0002, STOLEN: 64 MB, FBMEM: 0 bytes, VRAM: 1536 MB, Flags: 0x0000E304  
TOTAL STOLEN: 193 MB?, TOTAL CURSOR: 1 MB (1572864 bytes), MAX STOLEN: 193 MB, MAX OVERALL: 194 MB (203960320 bytes)  
Model name: Intel Iris Plus Graphics  
Camellia: CamelliaV3 (3), Freq: 0 Hz, FreqMax: 0 Hz  
Mobile: 1, PipeCount: 3, PortCount: 3, FBMemoryCount: 3  
[0] busId: 0x00, pipe: 0, type: 0x00000002, flags: 0x00000018 - ConnectorLVDS  
[2] busId: 0x09, pipe: 1, type: 0x00000400, flags: 0x000002C1 - ConnectorDP  
[3] busId: 0x0A, pipe: 1, type: 0x00000400, flags: 0x000002C1 - ConnectorDP  
00000000 00000000 00000000 00000000 02000000 18000000  
02000000 09000000 01000000 01000000 00040000 C1020000  
03000000 0A000000 01000000 01000000 00040000 C1020000  
  
ID: 8A520002, STOLEN: 64 MB, FBMEM: 0 bytes, VRAM: 1536 MB, Flags: 0x0000E304  
TOTAL STOLEN: 193 MB?, TOTAL CURSOR: 1 MB (1572864 bytes), MAX STOLEN: 193 MB, MAX OVERALL: 194 MB (203968512 bytes)  
Model name: Intel Iris Plus Graphics  
Camellia: CamelliaV3 (3), Freq: 0 Hz, FreqMax: 0 Hz  
Mobile: 1, PipeCount: 3, PortCount: 5, FBMemoryCount: 3  
[0] busId: 0x00, pipe: 0, type: 0x00000002, flags: 0x00000118 - ConnectorLVDS  
[2] busId: 0x09, pipe: 1, type: 0x00000400, flags: 0x000002C1 - ConnectorDP  
[3] busId: 0x0A, pipe: 1, type: 0x00000400, flags: 0x000002C1 - ConnectorDP  
[4] busId: 0x0B, pipe: 1, type: 0x00000400, flags: 0x000002C1 - ConnectorDP  
[5] busId: 0x0C, pipe: 1, type: 0x00000400, flags: 0x000002C1 - ConnectorDP  
00000000 00000000 00000000 00000000 02000000 18010000  
02000000 09000000 01000000 01000000 00040000 C1020000  
03000000 0A000000 01000000 01000000 00040000 C1020000  
04000000 0B000000 01000000 01000000 00040000 C1020000  
05000000 0C000000 01000000 01000000 00040000 C1020000  
  
ID: 8A530002, STOLEN: 64 MB, FBMEM: 0 bytes, VRAM: 1536 MB, Flags: 0x0000E304  
TOTAL STOLEN: 193 MB?, TOTAL CURSOR: 1 MB (1572864 bytes), MAX STOLEN: 193 MB, MAX OVERALL: 194 MB (203968512 bytes)  
Model name: Intel Iris Plus Graphics  
Camellia: CamelliaV3 (3), Freq: 0 Hz, FreqMax: 0 Hz  
Mobile: 1, PipeCount: 3, PortCount: 5, FBMemoryCount: 3  
[0] busId: 0x00, pipe: 0, type: 0x00000002, flags: 0x00000118 - ConnectorLVDS  
[2] busId: 0x09, pipe: 1, type: 0x00000400, flags: 0x000002C1 - ConnectorDP  
[3] busId: 0x0A, pipe: 1, type: 0x00000400, flags: 0x000002C1 - ConnectorDP  
[4] busId: 0x0B, pipe: 1, type: 0x00000400, flags: 0x000002C1 - ConnectorDP  
[5] busId: 0x0C, pipe: 1, type: 0x00000400, flags: 0x000002C1 - ConnectorDP  
00000000 00000000 00000000 00000000 02000000 18010000  
02000000 09000000 01000000 01000000 00040000 C1020000  
03000000 0A000000 01000000 01000000 00040000 C1020000  
04000000 0B000000 01000000 01000000 00040000 C1020000  
05000000 0C000000 01000000 01000000 00040000 C1020000  
  
Note, that without AAPL,ig-platform-id the following REAL ID is assumed: 8A520000  
Note, that without AAPL,ig-platform-id the following SIMULATOR ID is assumed: FF050000  
</details>
<br>

***Native supported DevIDs:***

- `0xff05`
- `0x8A70`
- `0x8A71`
- `0x8A51`
- `0x8A5C`
- `0x8A5D`
- `0x8A52`
- `0x8A53`
- `0x8A5A`
- `0x8A5B`  

***Recommended framebuffers:***

- Laptop :
  - `0x8A520000` (default)  

## Adjusting the brightness on a laptop  

**Method 1**

- Enable Clover DSDT fix `AddPNLF`.
- Enable `SetIntelBacklight` and `SetIntelMaxBacklight`.
- A specific value is not necessary, it will be automatically injected according to the processor installed.  
![ibl](./Img/ibl.png)  
  
**Method 2**

  Use this ACPI table: [SSDT-PNLF.dsl](./SSDT-PNLF.dsl), [SSDT-PNLF.aml](https://i.applelife.ru/2019/09/457190_SSDT-PNLF.aml.zip)  
  For CFL+ use other table [SSDT-PNLFCFL.dsl](./SSDT-PNLFCFL.dsl), [SSDT-PNLFCFL.aml](https://i.applelife.ru/2019/12/463488_SSDT-PNLFCFL.aml.zip)  
  
> ***Attention!*** Do not use both methods at the same time.  
  
## Digital Audio (HDMI / DVI / DP)

To enable digital audio it is necessary to set the `hda-gfx` properties and patches the connectors.  
To enable audio in general and HDMI in particular use *WEG* along with [AppleALC.kext](https://github.com/acidanthera/AppleALC). AppleALC automatically injects missing `hda-gfx` properties.  
On 10.10.5 and above, *WEG* automatically changes the `connector-type` of DP (00040000) to HDMI (00080000), only if not used **Custom patching**. Physical connection may be of any type (HDMI, DVI, DP), but for the digital audio `connector-type` must explicitly be HDMI.

## Custom Patching

In most cases, no patches are required!  
In 10.14 for SKL and newer it is impossible to obtain information about the framebuffers and connectors directly from the kext binary - it is necessary to dump the binary from memory, so binary framebuffer patches in bootloader are impossible. It is, however, possible to make semantic (prefered) and binary patches by using *WEG*. On older OS'es and older IGPU - this works too. By default, the current framebuffer is patched.  
Patches are placed in the `Properties` section of IGPU.  

Example of a binary patch using WEG.  
![bin](./Img/bin.png)  
  
Example of a semantic patch: HDMI type connector (connector-type=00080000 for connectors with index 1, 2 and 3).  
![con](./Img/con.png)  
  
Example of a semantic patch for bios with DVMT Pre-Alloc 32MB when higher is required. (stolenmem=19MB, fbmem=9MB)  
![sem](./Img/sem.png)  
  
[This series of patches](./AzulPatcher4600_equivalent.plist) are the full equivalent of AzulPatcher4600.kext, for those who have previously used it. (on [some](https://github.com/coderobe/AzulPatcher4600#tested-on) Haswell laptops with framebuffer `0x0A260006` helps to get rid of the artifacts).  
  
**All possible WEG custom patches :**  

***Semantic:***  
*framebuffer-patch-enable (enabling the semantic patches in principle)  
framebuffer-framebufferid (the framebuffer that we're patching, the current by default)*  

*framebuffer-mobile  
framebuffer-pipecount  
framebuffer-portcount  
framebuffer-memorycount  
framebuffer-stolenmem  
framebuffer-fbmem  
framebuffer-unifiedmem (VRAM, it is not recommended to use this patch)  
framebuffer-cursormem (Haswell specific)  
framebuffer-flags  
framebuffer-camellia (integrated display controller, this field is relevant only for real macs)*  
  
*framebuffer-conX-enable (enabling patches for connector X)  
framebuffer-conX-index  
framebuffer-conX-busid  
framebuffer-conX-pipe  
framebuffer-conX-type  
framebuffer-conX-flags  
framebuffer-conX-alldata (completely replace the connector)  
framebuffer-conX-YYYYYYYY-alldata (completely replace the connector, if the current framebuffer matches YYYYYYYY)  
Where X is the connector index.  
Alldata patches can patch multiple connectors in sequence by putting them in a single string and specifying the index of a connector to start with. The string length should be a multiple of 12 bytes (the length of a single connector), 24 bytes for ICL.*  
  
***Binary:***  
*framebuffer-patchN-enable (enabling patch number N)  
framebuffer-patchN-framebufferid (the framebuffer that we're patching, the current by default)  
framebuffer-patchN-find  
framebuffer-patchN-replace  
framebuffer-patchN-count (the amount of pattern iterations to search for, the default is 1)  
N stands for the number of the patch: 0, 1, 2, ... 9*  
  
Detailed information about framebuffers and connectors can be extracted with [010 Editor](http://www.sweetscape.com/010editor/) and the [IntelFramebuffer.bt](./IntelFramebuffer.bt) script.  
This information is useful for those who make custom patches.  
![ifbt](./Img/ifbt.png)  
In 10.14 for SKL and newer to get a dump suitable for the script you can use the debug version of *WEG* with the  
`-igfxdump` boot-argument. The dump will be saved to /var/log/  
The original and patched dumps can be obtained with IOReg when using a debug version of *WEG* and booting with the  
`-igfxfbdump` boot-argument from `IOService:/IOResources/WhateverGreen` (dumps from IOReg is simplified, don't use for bt script).

## VGA Support

In most cases with Intel Skylake and newer it works by default.  
For Ivy Bridge and possibly other generations there are the options to patch your connectors with the following:  
06020000 02000000 30000000 // Option 1  
06020000 01000000 30000000 // Option 2  
On OS X 10.8.2 and newer it is impossible to have VGA on Ivy Bridge systems.  
Hot-plugging VGA usually does not work.  
In case this doesn't help - there are no other known solutions at this time.

## EDID

EDID is usually correctly identified, so no actions are required. In rare cases, EDID needs to be injected manually.  
An EDID dump can be obtained, for example, [with Linux](https://unix.stackexchange.com/questions/114359/how-to-get-edid-for-a-single-monitor). The correct EDID must be put into *AAPL0**0**,override-no-connect* property for `IGPU`, where the second ***0*** stands for the display number.  
![edit](./Img/edid.png)  
In some cases the EDID dump may be incompatible with macOS and leads to distortions. For some EDID in such cases you can use this [script](./edid-gen.sh), which corrects a provided EDID and saves it to your desktop.  

## HDMI in UHD resolution with 60FPS

Add the `enable-hdmi20` property to `IGPU`, otherwise you will get a black screen.  
![hdmi20](./Img/hdmi20.png)  
Or instead of this property use the boot-arg `-cdfon`  
  
In addtion to HDMI, this should be enabled on some notebooks like ThinkPad P71 / 7700HQ / HD630 / 4K, where gIOScreenLockState3 error may occur.  

## Disabling a discrete graphics card

Add the `disable-external-gpu` property to `IGPU`.  
![dGPU_off](./Img/dGPU_off.png)  
Or instead of this property, use the boot-arg `-wegnoegpu`
  
## Fix the invalid maximum link rate issue on some laptops (Dell XPS 15 9570, etc.)
<<<<<<< HEAD
Add the `enable-dpcd-max-link-rate-fix` property to `IGPU`, otherwise a kernel panic would happen due to a division-by-zero.  
Or instead of this property, use the boot-arg `-igfxmlr`.  
Starting from v1.3.7, it also fixes the invalid max link rate value read from the extended DPCD buffer.  
This fixes the kernel panic on new laptops, such as Dell Inspiron 7590 with Sharp display.  
![](https://github.com/acidanthera/WhateverGreen/blob/master/Manual/Img/dpcd_mlr.png)  
You could also manually specify a maximum link rate value via the `dpcd-max-link-rate` for the builtin display.  
Typically use `0x14` for 4K display and `0x0A` for 1080p display.  
All possible values are `0x06` (RBR), `0x0A` (HBR), `0x14` (HBR2) and `0x1E` (HBR3).  
If an invalid value is specified, the default value `0x14` will be used instead.  
If this property is not specified, same as above.  

## Fix the infinite loop on establishing Intel HDMI connections with a higher pixel clock rate on Skylake, Kaby Lake and Coffee Lake platforms
=======

Add the `enable-dpcd-max-link-rate-fix` property to `IGPU`, otherwise a kernel panic would happen due to a division-by-zero. Or instead of this property, use the boot-arg `-igfxmlr`.  
Starting from v1.3.7, it also fixes the invalid max link rate value read from the extended DPCD buffer. This fixes the kernel panic on new laptops, such as Dell Inspiron 7590 with Sharp display.  
![dpcd_mlr](./Img/dpcd_mlr.png)  
You could also manually specify a maximum link rate value via the `dpcd-max-link-rate` for the builtin display. Typically use `0x14` for 4K display and `0x0A` for 1080p display. All possible values are `0x06` (RBR), `0x0A` (HBR), `0x14` (HBR2) and `0x1E` (HBR3). If an invalid value is specified or property `dpcd-max-link-rate` is not specified, will be used default value `0x14`.  

## Fix the infinite loop on establishing Intel HDMI connections with a higher pixel clock rate on SKL, KBL and CFL platforms

>>>>>>> 947f69bc
Add the `enable-hdmi-dividers-fix` property to `IGPU` or use the `-igfxhdmidivs` boot argument instead to fix the infinite loop when the graphics driver tries to establish a HDMI connection with a higher pixel clock rate, for example connecting to a 2K/4K display with HDMI 1.4, otherwise the system just hangs (and your builtin laptop display remains black) when you plug in the HDMI cable.  

**Notes**

- For those who want to have "limited" 2K/4K experience (i.e. 2K@59Hz or 4K@30Hz) with their HDMI 1.4 port, you might find this fix helpful.  
- For those who have a laptop or PC with HDMI 2.0 routed to IGPU and have HDMI output issues, please note that this fix is now succeeded by the LSPCON driver solution, and it is still recommended to enable the LSPCON driver support to have full HDMI 2.0 experience. *You might still need this fix temporarily to figure out the connector index of your HDMI port, see the LSPCON section below.*  

## LSPCON driver support to enable DisplayPort to HDMI 2.0 output on IGPU

Recent laptops (KBL/CFL) are typically equipped with a HDMI 2.0 port. This port could be either routed to IGPU or DGPU, and you can have a confirmation on Windows 10. Intel (U)HD Graphics, however, does not provide native HDMI 2.0 output, so in order to solve this issue OEMs add an additional hardware named LSPCON on the motherboard to convert DisplayPort into HDMI 2.0.  
  
LSPCON works in either Level Shifter (LS) or Protocol Converter (PCON) mode. When the adapter works in LS mode, it is capable of producing HDMI 1.4 signals from DisplayPort, while in PCON mode, it could provide HDMI 2.0 output. Some onboard LSPCON adapters (e.g. the one on Dell XPS 15 9570) have been configured in the firmware to work in LS mode by default, resulting a black screen on handling HDMI 2.0 connections.  
  
Starting from version 1.3.0, *WEG* now provides driver support for the onboard LSPCON by automatically configuring the adapter to run in PCON mode on new HDMI connections, and hence solves the black screen issue on some platforms.  
  
- LSPCON driver is only applicable for laptops and PCs with HDMI 2.0 routed to IGPU.
- LSPCON driver is necessary for all newer platforms unless the new IGPU starts to provide native HDMI 2.0 output.
- Supported Intel Platform: SKL, KBL, CFL and later. SKL: Intel NUC Skull Canyon; Iris Pro 580 + HDMI 2.0 with Parade PS175 LSPCON. CFL: Some laptops, e.g. Dell XPS 15 9570, are equipped with HDMI 2.0 and Parade PS175 LSPCON.
- If you have confirmed that your HDMI 2.0 is routed to IGPU and is working properly right now, you don't need to enable this driver, because your onboard LSPCON might already be configured in the firmware to work in PCON mode.

**Instructions**

- Add the `enable-lspcon-support` property to `IGPU` to enable the driver, or use the boot-arg `-igfxlspcon` instead.  
- Next, you need to know the corresponding connector index (one of 0,1,2,3) of your HDMI port. You could find it under IGPU in IORegistryExplorer (i.e. AppleIntelFramebuffer@0/1/2/3). *If you only have a 2K/4K HDMI monitor, you might need temporarily to enable the **infinite loop fix** before connecting a HDMI monitor to your build, otherwise the system just hangs, so you won't be able to run the IORegistryExplorer and find the connector index.*  
- Add the `framebuffer-conX-has-lspcon` property to `IGPU` to inform the driver which connector has an onboard LSPCON adapter. Replace `X` with the index you have found in the previous step. The value must be of type `Data` and should be one of `01000000` (True) and `00000000` (False).  
- (*Optional*) Add the `framebuffer-conX-preferred-lspcon-mode` property to `IGPU` to specify a mode for your onboard LSPCON adapter. The value must be of type `Data` and should be one of `01000000` (PCON, DP to HDMI 2.0) and `00000000` (LS, DP to HDMI 1.4). Any other invalid values are treated as PCON mode. If this property is not specified, the driver assumes that PCON mode is preferred.  
![lspcon](./Img/lspcon.png)
  
<details>
<summary>Spoiler: Debugging</summary>
Once you have completed the steps above, rebuild the kext cache and reboot your computer.
After plugging into your HDMI 2.0 cable (and the HDMI 2.0 monitor), you should be able to see the output on your monitor.  

Dump your kernel log and you should also be able to see something simillar to lines below.

```
// When you insert the HDMI 2.0 cable
igfx @ (DBG) SC:     GetDPCDInfo() DInfo: [FB0] called with controller at 0xffffff81a8680000 and framebuffer at 0xffffff81a868c000.
igfx @ (DBG) SC:     GetDPCDInfo() DInfo: [FB0] No LSPCON chip associated with this framebuffer.
igfx @ (DBG) SC:     GetDPCDInfo() DInfo: [FB0] Will call the original method.
igfx @ (DBG) SC:     GetDPCDInfo() DInfo: [FB0] Returns 0x0.
igfx @ (DBG) SC:     GetDPCDInfo() DInfo: [FB2] called with controller at 0xffffff81a8680000 and framebuffer at 0xffffff81a869a000.
igfx @ (DBG) SC:   LSPCON::probe() DInfo: [FB2] Found the LSPCON adapter: Parade PS1750.
igfx @ (DBG) SC:   LSPCON::probe() DInfo: [FB2] The current adapter mode is Level Shifter (DP++ to HDMI 1.4).
igfx @ (DBG) SC:     GetDPCDInfo() DInfo: [FB2] LSPCON driver has detected the onboard chip successfully.
igfx @ (DBG) SC:     GetDPCDInfo() DInfo: [FB2] LSPCON driver has been initialized successfully.
igfx @ (DBG) SC: LSPCON::getMode() DInfo: [FB2] The current mode value is 0x00.
igfx @ (DBG) SC: LSPCON::getMode() DInfo: [FB2] The current mode value is 0x00.
igfx @ (DBG) SC: LSPCON::getMode() DInfo: [FB2] The current mode value is 0x00.
igfx @ (DBG) SC: LSPCON::getMode() DInfo: [FB2] The current mode value is 0x01.
igfx @ (DBG) SC: LSPCON::setMode() DInfo: [FB2] The new mode is now effective.
igfx @ (DBG) SC:     GetDPCDInfo() DInfo: [FB2] The adapter is running in preferred mode [Protocol Converter (DP++ to HDMI 2.0)].
igfx @ (DBG) SC:     GetDPCDInfo() DInfo: [FB2] Will call the original method.
igfx @ (DBG) SC:     GetDPCDInfo() DInfo: [FB2] Returns 0x0.

// When you remove the HDMI 2.0 cable
igfx @ (DBG) SC:     GetDPCDInfo() DInfo: [FB0] called with controller at 0xffffff81a8680000 and framebuffer at 0xffffff81a868c000.
igfx @ (DBG) SC:     GetDPCDInfo() DInfo: [FB0] No LSPCON chip associated with this framebuffer.
igfx @ (DBG) SC:     GetDPCDInfo() DInfo: [FB0] Will call the original method.
igfx @ (DBG) SC:     GetDPCDInfo() DInfo: [FB0] Returns 0x0.
igfx @ (DBG) SC:     GetDPCDInfo() DInfo: [FB2] called with controller at 0xffffff81a8680000 and framebuffer at 0xffffff81a869a000.
igfx @ (DBG) SC:     GetDPCDInfo() DInfo: [FB2] LSPCON driver (at 0xffffff802ba3afe0) has already been initialized for this framebuffer.
igfx @ (DBG) SC: LSPCON::setModeIfNecessary() DInfo: [FB2] The adapter is already running in Protocol Converter (DP++ to HDMI 2.0) mode. No need to update.
igfx @ (DBG) SC: LSPCON::wakeUpNativeAUX() DInfo: [FB2] The native AUX channel is up. DPCD Rev = 0x12.
igfx @ (DBG) SC:     GetDPCDInfo() DInfo: [FB2] Will call the original method.
igfx @ (DBG) SC:     GetDPCDInfo() DInfo: [FB2] Returns 0x0.
```

Additionally, you can find these properties injected by the driver under the corresponding connector with index (Only available in DEBUG version).  

`fw-framebuffer-has-lspcon` indicates whether the onboard LSPCON adapter exists or not.  
`fw-framebuffer-preferred-lspcon-mode` indicates the preferred adapter mode. 1 is PCON, and 0 is LS.  
  
![lspcon_debug](./Img/lspcon_debug.png)
</details>

## Known Issues

**Compatibility**

- Limited cards: HD2000, HD2500 can only be used for [IQSV](https://www.applelife.ru/threads/zavod-intel-quick-sync-video.817923/) (they are used in real Macs only for this), there are no solutions.  
- Intel Pentium / Celeron Graphics can't be enabled, there are no solutions.  
- HDMI black screen on Haswell platforms. Resolved by using *WEG* or macOS 10.13.4 and later.  
- Support for 2 or more displays on Intel Skylake and newer desktops is missing or buggy. In macOS 10.14.x there is an improvement tendency.  
- Displays do not wake up on Intel Skylake desktops and later, connecting via DisplayPort or upgrading to macOS 10.14.x may help.  
  
**Glitches and settings**

- HD3000 can sometimes have interface glitches. Since the amount of video memory in Sandy depends on the overall system memory - 8 GB is the minimum to have, but there are no guaranteed solutions. It is also recommended to install [Max TOLUD to Dynamic](https://applelife.ru/posts/595326/) in the BIOS. Perhaps you can benefit from these [patches](https://www.applelife.ru/posts/730496).  
- "8 apples" and the disappearance of the background image with File Vault 2 during the transition from UEFI GOP drivers to macOS drivers (due to incompatible EDID). Partially solved in *WEG*.  
- PAVP freezes (freezes during video playback, broken QuickLook, etc.) are solved with *WEG* at the cost of disabling HDCP.  
- Haswell glitches for some framebuffers are resolved with a semantic `framebuffer-cursormem` patch.  
- In macOS 10.14 оn some laptops with KBL graphics one may face visual artifacts on the gradients. For a temporary solution try to fake IGPU to use SKL drivers.  
- The several minutes black screen upon OS boot with mobile CFL is fixed by *WEG*.  
- The absence in BIOS of an option to change the amount of memory for the frame buffer is resolved with either semantic `framebuffer-stolenmem` and `framebuffer-fbmem` patches, by modifying the BIOS or by manually inputting the values in UEFI Shell. **Otherwise you get a panic.** [Explanation](https://www.applelife.ru/posts/750369)  
  
**Performance and media content**

- Compatibility with discrete cards in unsupported configurations (NVIDIA + SNB/SKL/KBL; AMD + IVY), for some applications is fixed by *WEG*. Starting with macOS 10.13.4 the problem is gone.  
- Viewing protected iTunes content is fixed by *WEG*. Starting with macOS 10.12 on Ivy Bridge and newer viewing HD movies on iTunes is not possible without a discrete card.  
- Apple GuC firmware doesn't work at old 22 nanometer chipsets - Z370 and older.  
  
A [VDADecoderChecker](https://i.applelife.ru/2019/05/451893_10.12_VDADecoderChecker.zip) output for solo integrated graphics using non-empty framebuffer must look like this:  
![vda](./Img/vda.png)  
  
A [VDADecoderChecker](https://i.applelife.ru/2019/05/451893_10.12_VDADecoderChecker.zip) output for discrete graphics with IGPU offline mode (empty framebuffer) must look like this:  
![vda2](./Img/vda2.png)  
[Note for 10.15+](https://www.applelife.ru/posts/765336)  
  
In case of special IGPU, IMEI and HDEF device locations, [gfxutil](https://github.com/acidanthera/gfxutil) may be used: `gfxutil -f IGPU`, `gfxutil -f IMEI`, `gfxutil -f HDEF`. IGPU and IMEI device locations - usually standardly.  
  
## Discussion

[Russian](https://www.applelife.ru/threads/intel-hd-graphics-3000-4000-4400-4600-5000-5500-5600-520-530-630.1289648/), [English](https://www.insanelymac.com/forum/topic/334899-intel-framebuffer-patching-using-whatevergreen/)  
  
The WWHC team is looking for talented Steve's reincarnations, so if you feel like you might be one - please report to the local looney bin.  <|MERGE_RESOLUTION|>--- conflicted
+++ resolved
@@ -2378,20 +2378,6 @@
 Or instead of this property, use the boot-arg `-wegnoegpu`
   
 ## Fix the invalid maximum link rate issue on some laptops (Dell XPS 15 9570, etc.)
-<<<<<<< HEAD
-Add the `enable-dpcd-max-link-rate-fix` property to `IGPU`, otherwise a kernel panic would happen due to a division-by-zero.  
-Or instead of this property, use the boot-arg `-igfxmlr`.  
-Starting from v1.3.7, it also fixes the invalid max link rate value read from the extended DPCD buffer.  
-This fixes the kernel panic on new laptops, such as Dell Inspiron 7590 with Sharp display.  
-![](https://github.com/acidanthera/WhateverGreen/blob/master/Manual/Img/dpcd_mlr.png)  
-You could also manually specify a maximum link rate value via the `dpcd-max-link-rate` for the builtin display.  
-Typically use `0x14` for 4K display and `0x0A` for 1080p display.  
-All possible values are `0x06` (RBR), `0x0A` (HBR), `0x14` (HBR2) and `0x1E` (HBR3).  
-If an invalid value is specified, the default value `0x14` will be used instead.  
-If this property is not specified, same as above.  
-
-## Fix the infinite loop on establishing Intel HDMI connections with a higher pixel clock rate on Skylake, Kaby Lake and Coffee Lake platforms
-=======
 
 Add the `enable-dpcd-max-link-rate-fix` property to `IGPU`, otherwise a kernel panic would happen due to a division-by-zero. Or instead of this property, use the boot-arg `-igfxmlr`.  
 Starting from v1.3.7, it also fixes the invalid max link rate value read from the extended DPCD buffer. This fixes the kernel panic on new laptops, such as Dell Inspiron 7590 with Sharp display.  
@@ -2400,7 +2386,7 @@
 
 ## Fix the infinite loop on establishing Intel HDMI connections with a higher pixel clock rate on SKL, KBL and CFL platforms
 
->>>>>>> 947f69bc
+## Fix the infinite loop on establishing Intel HDMI connections with a higher pixel clock rate on Skylake, Kaby Lake and Coffee Lake platforms
 Add the `enable-hdmi-dividers-fix` property to `IGPU` or use the `-igfxhdmidivs` boot argument instead to fix the infinite loop when the graphics driver tries to establish a HDMI connection with a higher pixel clock rate, for example connecting to a 2K/4K display with HDMI 1.4, otherwise the system just hangs (and your builtin laptop display remains black) when you plug in the HDMI cable.  
 
 **Notes**
